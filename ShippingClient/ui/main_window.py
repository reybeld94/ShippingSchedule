--- conflicted
+++ resolved
@@ -869,11 +869,7 @@
 
         # Botones principales
         self.add_btn = ModernButton(
-<<<<<<< HEAD
-            "New Shipment", "primary", min_height=40, min_width=0, padding=(6, 10)
-=======
             "New Shipment", "primary", min_height=40, min_width=110
->>>>>>> 0ca909d3
         )
         apply_scaled_font(self.add_btn, offset=2, weight=QFont.Weight.Medium)
         self.add_btn.clicked.connect(self.add_shipment)
