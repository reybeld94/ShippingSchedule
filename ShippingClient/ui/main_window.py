﻿# ui/main_window.py - Ventana principal con diseño profesional
import csv
import json
from datetime import datetime, date, timedelta
from typing import Optional, Dict
import os
import textwrap
from urllib.parse import urlparse
from .utils import show_popup_notification, apply_scaled_font, refresh_scaled_fonts, get_base_font_size
from core.settings_manager import SettingsManager
from core.api_client import RobustApiClient
from core.mie_trak_client import get_mie_trak_address
from PyQt6.QtWidgets import (
    QApplication,
    QMainWindow,
    QWidget,
    QVBoxLayout,
    QHBoxLayout,
    QGridLayout,
    QTableWidget,
    QTableWidgetItem,
    QTableView,
    QLabel,
    QMessageBox,
    QHeaderView,
    QFrame,
    QStatusBar,
    QDialog,
    QTabWidget,
    QStyle,
    QFileDialog,
    QMenu,
    QProgressDialog,
    QGraphicsDropShadowEffect,
    QToolButton,
    QSizePolicy,
    QLineEdit,
    QStyleOptionViewItem,
    QStyledItemDelegate,
)
from PyQt6.QtCore import (
    Qt,
    QTimer,
    QThread,
    pyqtSignal,
    QStandardPaths,
    QUrl,
    QPoint,
    QEventLoop,
    QEvent,
    QSize,
    QRect,
    QVariantAnimation,
    QEasingCurve,
)
from PyQt6.QtGui import (
    QFont,
    QColor,
    QPixmap,
    QPalette,
    QIcon,
    QDesktopServices,
    QBrush,
    QFontMetrics,
    QKeySequence,
    QAction,
    QPainter,
    QShortcut,
    QTransform,
)

# Imports locales
from .widgets import ModernButton
from .date_delegate import DateDelegate
from .date_filter_dialog import DateFilterPopup
from .date_filter_header import DateFilterHeader
from .settings_dialog import SettingsDialog
from core.websocket_client import WebSocketClient
from core.config import (
    get_server_url,
    WINDOW_WIDTH,
    WINDOW_HEIGHT,
    MODERN_FONT,
    LOGO_PATH,
    ICON_PATH,
)

class ShipmentLoader(QThread):
    """Thread para cargar datos en background"""
    data_loaded = pyqtSignal(list)
    error_occurred = pyqtSignal(str)

    def __init__(self, api_client):
        super().__init__()
        self.api_client = api_client

    def run(self):
        try:
            api_response = self.api_client.get_shipments()
            if api_response.is_success():
                shipments = api_response.get_data()
                self.data_loaded.emit(shipments)
            else:
                self.error_occurred.emit(api_response.get_error())
        except Exception as e:
            self.error_occurred.emit(f"Unexpected error: {str(e)}")


class DateSortableItem(QTableWidgetItem):
    """Item de tabla que ordena fechas colocando los vacíos al final."""

    DATE_FORMATS = ("%m/%d/%Y", "%m/%d/%y")

    def __init__(self, text: Optional[str], empty_display: Optional[str] = None):
        cleaned_text = str(text or "").strip()
        display_text = cleaned_text if cleaned_text else (empty_display or "")
        super().__init__(display_text)
        self._empty_display = empty_display

        # Guardar un valor precomputado para ordenar sin reprocesar cadenas
        self._sort_value = self._parse(cleaned_text)

        if empty_display is not None and not cleaned_text:
            super().setData(Qt.ItemDataRole.EditRole, "")
        else:
            super().setData(Qt.ItemDataRole.EditRole, cleaned_text)

    @staticmethod
    def _parse(text: Optional[str]):
        text = (text or "").strip()
        if not text or text in {"-", "—", "01/01/01"}:
            return None

        for fmt in DateSortableItem.DATE_FORMATS:
            try:
                return datetime.strptime(text, fmt)
            except ValueError:
                continue

        try:
            return datetime.fromisoformat(text)
        except ValueError:
            return None

    def setData(self, role, value):  # type: ignore[override]
        result = super().setData(role, value)
        if role in (Qt.ItemDataRole.DisplayRole, Qt.ItemDataRole.EditRole):
            cleaned_value = str(value or "").strip()
            if self._empty_display is not None and not cleaned_value:
                super().setData(Qt.ItemDataRole.DisplayRole, self._empty_display)
                super().setData(Qt.ItemDataRole.EditRole, "")
                self._sort_value = None
            else:
                self._sort_value = self._parse(cleaned_value)
        return result

    def __lt__(self, other):  # type: ignore[override]
        if isinstance(other, DateSortableItem):
            other_date = other._sort_value
        else:
            other_text = other.data(Qt.ItemDataRole.EditRole) if other else None
            other_date = self._parse(other_text)

        self_date = self._sort_value

        if self_date and other_date:
            return self_date < other_date
        if self_date and not other_date:
            return True
        if not self_date and other_date:
            return False
        return QTableWidgetItem.__lt__(self, other)


class StatusChipDelegate(QStyledItemDelegate):
    """Render a status chip next to the job number without altering the model."""

    SUCCESS = (
        "OK",
        QColor("#0E5D34"),
        QColor(31, 140, 77, int(255 * 0.12)),
    )
    WARNING = (
        "Hold",
        QColor("#8A5A00"),
        QColor(194, 122, 0, int(255 * 0.14)),
    )
    MUTED = (
        "—",
        QColor("#475569"),
        QColor(71, 85, 105, int(255 * 0.12)),
    )

    STATUS_MAP = {
        "final_release": SUCCESS,
        "partial_release": WARNING,
        "rejected": WARNING,
        "prod_updated": MUTED,
        "ok": SUCCESS,
        "hold": WARNING,
        "muted": MUTED,
        "": MUTED,
        None: MUTED,
    }

    CHIP_SPACING = 6
    CHIP_PADDING_H = 8
    CHIP_PADDING_V = 2

    def _resolve_style(self, status):
        normalized = str(status or "").strip().lower()
        return self.STATUS_MAP.get(normalized, self.MUTED)

    def paint(self, painter, option, index):  # type: ignore[override]
        opt = QStyleOptionViewItem(option)
        self.initStyleOption(opt, index)
        opt.text = ""

        widget = opt.widget
        style = widget.style() if widget else QApplication.style()
        style.drawControl(QStyle.ControlElement.CE_ItemViewItem, opt, painter, widget)

        job_number = str(index.data(Qt.ItemDataRole.DisplayRole) or "")
        if not job_number:
            return

        shipment = index.data(Qt.ItemDataRole.UserRole) or {}
        status = shipment.get("status") if isinstance(shipment, dict) else None
        label, text_color, background_color = self._resolve_style(status)

        rect = opt.rect.adjusted(12, 0, -12, 0)
        metrics = QFontMetrics(opt.font)
        chip_text_width = metrics.horizontalAdvance(label) if label else 0
        chip_width = chip_text_width + self.CHIP_PADDING_H * 2 if chip_text_width else 0
        chip_height = min(rect.height(), metrics.height() + self.CHIP_PADDING_V * 2)
        spacing = self.CHIP_SPACING if chip_width else 0

        x = rect.left()

        painter.save()
        painter.setRenderHint(QPainter.RenderHint.Antialiasing, True)

        if chip_width:
            chip_rect = QRect(
                int(x),
                int(rect.center().y() - chip_height / 2),
                int(chip_width),
                int(chip_height),
            )
            painter.setBrush(background_color)
            painter.setPen(Qt.PenStyle.NoPen)
            radius = chip_height / 2 if chip_height > 0 else 0
            painter.drawRoundedRect(chip_rect, radius, radius)

            painter.setPen(text_color)
            painter.drawText(
                chip_rect.adjusted(self.CHIP_PADDING_H, 0, -self.CHIP_PADDING_H, 0),
                Qt.AlignmentFlag.AlignCenter,
                label,
            )
            x += chip_width + spacing

        job_rect = QRect(int(x), rect.top(), int(rect.right() - x), rect.height())
        text_pen = (
            opt.palette.highlightedText().color()
            if opt.state & QStyle.StateFlag.State_Selected
            else opt.palette.text().color()
        )
        painter.setPen(text_pen)
        painter.drawText(
            job_rect,
            Qt.AlignmentFlag.AlignVCenter | Qt.AlignmentFlag.AlignLeft,
            job_number,
        )
        painter.restore()

    def sizeHint(self, option, index):  # type: ignore[override]
        hint = super().sizeHint(option, index)
        return QSize(hint.width(), max(hint.height(), 40))

class ModernShippingMainWindow(QMainWindow):
    TABLE_COLUMN_KEYS = [
        "job_number",
        "job_name",
        "description",
        "qc_release",
        "qc_notes",
        "created",
        "ship_plan",
        "shipped",
        "invoice_number",
        "shipping_notes",
    ]
    DATE_COLUMN_INDEXES = {3, 5, 6, 7}
    RIGHT_ALIGN_COLUMNS = {8}
    CENTER_ALIGN_COLUMNS = {3, 5, 6, 7}
    PLACEHOLDER_COLOR = QColor(100, 116, 139, int(255 * 0.7))
    PLACEHOLDER_BRUSH = QBrush(PLACEHOLDER_COLOR)

    def __init__(self, token, user_info):
        super().__init__()
        self.token = token
        self.user_info = user_info
        self.shipments = []

        self.api_client = RobustApiClient(
            base_url=get_server_url(),
            token=self.token,
            max_retries=3,
            timeout=10,
        )

        self.is_admin = self.user_info.get("role") == "admin"
        self.read_only = self.user_info.get("role") == "read"

        parsed_server = urlparse(get_server_url())
        self.server_host = parsed_server.hostname or parsed_server.netloc or get_server_url()

        # Manage persistent UI settings
        self.settings_mgr = SettingsManager()
        # Loaded shipment color mappings for persistence
        self.shipment_colors = {
            "active": self.settings_mgr.load_shipment_colors("active"),
            "history": self.settings_mgr.load_shipment_colors("history"),
        }

        # Cache para optimización
        self._active_shipments = []
        self._history_shipments = []
        self._last_filter_text = ""
        self._tables_populated = {"active": False, "history": False}
        self._search_row_visibility = {"active": [], "history": []}
        self.date_filters = {
            "active": self.settings_mgr.load_date_filters("active"),
            "history": self.settings_mgr.load_date_filters("history"),
        }
        self._base_header_labels: dict[str, list[str]] = {}
        self.date_filter_headers = {}
        self._header_shadows: dict[str, QGraphicsDropShadowEffect] = {}
        self._sort_state_cache: dict[str, tuple[int, Qt.SortOrder] | None] = {
            "active": self.settings_mgr.load_sort_state("active"),
            "history": self.settings_mgr.load_sort_state("history"),
        }
        self._pinned_views: Dict[str, dict[str, object]] = {}
        self.status_chip_delegate = StatusChipDelegate(self)
        self._refresh_animation: Optional[QVariantAnimation] = None
        self._refresh_icon_base: Optional[QPixmap] = None
        self._refresh_animating = False
        self._last_update_dt: Optional[datetime] = None
        self.search_shortcut: Optional[QShortcut] = None
        self.new_shipment_shortcut: Optional[QShortcut] = None
        self.delete_shipment_shortcut: Optional[QShortcut] = None
        self.refresh_shortcut: Optional[QShortcut] = None
        self.print_shortcut: Optional[QShortcut] = None
        self.clear_filters_shortcut: Optional[QShortcut] = None

        # Mapa de columna a campo de API para ediciones inline
        self.column_field_map = {
            1: "job_name",
            2: "description",
            3: "qc_release",
            4: "qc_notes",
            5: "created",
            6: "ship_plan",
            7: "shipped",
            8: "invoice_number",
            9: "shipping_notes",
        }

        # Mapeo de índice de columna a nombre de campo para colores
        self.column_to_field_name = {
            0: "job_number",
            1: "job_name",
            2: "description",
            3: "qc_release",
            4: "qc_notes",
            5: "created",
            6: "ship_plan",
            7: "shipped",
            8: "invoice_number",
            9: "shipping_notes",
        }

        self._default_column_widths = [120, 300, 220, 120, 160, 120, 140, 120, 140, 260]
        self._column_min_widths: Dict[int, int] = {
            0: 120,
            1: 260,
            2: 200,
            3: 110,
            4: 140,
            5: 120,
            6: 120,
            7: 120,
            8: 120,
            9: 200,
        }
        self._column_max_widths: Dict[int, int] = {1: 360}

        # Flag para evitar disparar eventos al poblar tablas
        self.updating_table = False
        
        print(f"Inicializando ventana principal para usuario: {user_info['username']}")
        
        self.setWindowTitle("Shipping Schedule")
        if os.path.exists(ICON_PATH):
            self.setWindowIcon(QIcon(ICON_PATH))
        self.setGeometry(100, 100, WINDOW_WIDTH, WINDOW_HEIGHT)
        self.showMaximized()
        try:
            self.setup_ui()
            self.apply_global_font_preferences()
            self.setup_websocket()

            # Cargar datos en background
            self.load_shipments_async()
            
            # Timer para actualizar status
            self.status_timer = QTimer()
            self.status_timer.timeout.connect(self.update_status)
            self.status_timer.start(10000)  # Cada 10 segundos
            
            print("Ventana principal inicializada exitosamente")
        except Exception as e:
            print(f"Error inicializando ventana principal: {e}")
            import traceback
            traceback.print_exc()
    
    def setup_ui(self):
        """Configurar interfaz de usuario profesional"""
        try:
            # Widget central
            central_widget = QWidget()
            self.setCentralWidget(central_widget)
            
            # Layout principal
            main_layout = QVBoxLayout(central_widget)
            main_layout.setContentsMargins(24, 28, 24, 24)
            main_layout.setSpacing(16)
            
            # Header profesional
            self.create_professional_header(main_layout)
            
            # Toolbar
            self.create_professional_toolbar(main_layout)
            
            # Sistema de tabs
            self.create_professional_tabs(main_layout)
            
            # Status bar
            self.create_professional_status_bar()

            # Aplicar tema profesional
            self.apply_professional_theme()

            self.update_filter_button_state()

            print("UI profesional configurada exitosamente")
        except Exception as e:
            print(f"Error configurando UI: {e}")
            raise

    def apply_global_font_preferences(self):
        """Apply the persisted font size across the interface."""
        app = QApplication.instance()
        if app is not None:
            base_size = self.settings_mgr.get_font_size()
            font = app.font()
            font.setFamily(MODERN_FONT)
            font.setPointSize(base_size)
            app.setFont(font)

        refresh_scaled_fonts(self)

        for table in getattr(self, "active_table", None), getattr(self, "history_table", None):
            if table is not None:
                self._apply_table_style(table)
                self._refresh_table_item_fonts(table)
                self._configure_table_row_metrics(table)
    
    def create_professional_header(self, layout):
        """Crear header profesional con barra superior compacta"""
        header_frame = QFrame()
        header_frame.setObjectName("topHeaderBar")
        header_frame.setMinimumHeight(104)
        header_frame.setSizePolicy(
            QSizePolicy.Policy.Expanding, QSizePolicy.Policy.Fixed
        )
        header_frame.setStyleSheet(
            """
            QFrame#topHeaderBar {
                background-color: #F7F9FC;
                border: none;
                border-bottom: 1px solid rgba(148, 163, 184, 0.2);
            }
        """
        )

        header_shadow = QGraphicsDropShadowEffect(self)
        header_shadow.setBlurRadius(20)
        header_shadow.setOffset(0, 2)
        header_shadow.setColor(QColor(15, 23, 42, 22))
        header_frame.setGraphicsEffect(header_shadow)

        header_layout = QGridLayout(header_frame)
        header_layout.setContentsMargins(28, 24, 28, 24)
        header_layout.setHorizontalSpacing(32)
        header_layout.setVerticalSpacing(0)
        header_layout.setColumnStretch(0, 0)
        header_layout.setColumnStretch(1, 1)
        header_layout.setColumnStretch(2, 0)

        # Logo y título
        left_container = QFrame()
        left_container.setMinimumHeight(56)
        left_layout = QHBoxLayout(left_container)
        left_layout.setContentsMargins(0, 0, 0, 0)
        left_layout.setSpacing(10)
        left_layout.setAlignment(Qt.AlignmentFlag.AlignLeft | Qt.AlignmentFlag.AlignVCenter)

        logo_label = QLabel()
        if os.path.exists(LOGO_PATH):
            pixmap = QPixmap(LOGO_PATH)
            scaled_pixmap = pixmap.scaled(
                28,
                28,
                Qt.AspectRatioMode.KeepAspectRatio,
                Qt.TransformationMode.SmoothTransformation,
            )
            logo_label.setPixmap(scaled_pixmap)
        else:
            logo_label.setText("SS")
            fallback_size = max(8, get_base_font_size() + 3)
            logo_label.setStyleSheet(
                f"""
                background-color: #1E3A8A;
                color: #FFFFFF;
                font-weight: 600;
                border-radius: 12px;
                padding: 6px 10px;
                font-size: {fallback_size}px;
            """
            )
            logo_label.setAlignment(Qt.AlignmentFlag.AlignCenter)

        title_label = QLabel("Shipping Schedule")
        apply_scaled_font(title_label, offset=10, weight=QFont.Weight.Bold)
        title_label.setStyleSheet(
            "color: #102A56; text-decoration: none; letter-spacing: 0.3px;"
        )

        left_layout.addWidget(logo_label)
        left_layout.addWidget(title_label)
        left_container.setSizePolicy(QSizePolicy.Policy.Fixed, QSizePolicy.Policy.Fixed)

        # Buscador unificado en el centro
        search_container = QFrame()
        search_container.setObjectName("commandSearchContainer")
        search_container.setMinimumHeight(56)
        search_container.setMaximumWidth(820)
        search_container.setSizePolicy(
            QSizePolicy.Policy.Expanding,
            QSizePolicy.Policy.Fixed,
        )
        search_container.setProperty("focused", False)
        search_container.setStyleSheet(
            """
            QFrame#commandSearchContainer {
                background-color: #FFFFFF;
                border: 1px solid #E2E8F0;
                border-radius: 12px;
            }
            QFrame#commandSearchContainer[focused="true"] {
                border: 1px solid #94A3B8;
            }
        """
        )

        search_shadow = QGraphicsDropShadowEffect(self)
        search_shadow.setBlurRadius(14)
        search_shadow.setOffset(0, 2)
        search_shadow.setColor(QColor(15, 23, 42, 24))
        search_container.setGraphicsEffect(search_shadow)

        search_layout = QHBoxLayout(search_container)
        search_layout.setContentsMargins(20, 0, 20, 0)
        search_layout.setSpacing(12)

        search_icon = QLabel("🔍")
        apply_scaled_font(search_icon, offset=1)
        search_icon.setStyleSheet("color: #6B7280; font-size: 16px;")
        search_icon.setAlignment(Qt.AlignmentFlag.AlignCenter)

        self.search_edit = QLineEdit()
        apply_scaled_font(self.search_edit, offset=3)
        self.search_edit.setPlaceholderText("Search jobs, WO, notes…")
        self.search_edit.setClearButtonEnabled(True)
        self.search_edit.setFrame(False)
        self.search_edit.setMinimumWidth(0)
        self.search_edit.setStyleSheet(
            """
            QLineEdit {
                border: none;
                background: transparent;
                color: #1F2937;
                padding: 0;
            }
            QLineEdit::placeholder {
                color: #9CA3AF;
            }
        """
        )

        search_layout.addWidget(search_icon)
        search_layout.addWidget(self.search_edit)

        def update_search_focus_style(has_focus: bool):
            search_container.setProperty("focused", has_focus)
            search_container.style().unpolish(search_container)
            search_container.style().polish(search_container)

        original_focus_in = self.search_edit.focusInEvent
        original_focus_out = self.search_edit.focusOutEvent

        def focus_in(event):  # type: ignore[override]
            update_search_focus_style(True)
            original_focus_in(event)

        def focus_out(event):  # type: ignore[override]
            update_search_focus_style(False)
            original_focus_out(event)

        self.search_edit.focusInEvent = focus_in  # type: ignore[assignment]
        self.search_edit.focusOutEvent = focus_out  # type: ignore[assignment]

        # Timer para debounce en búsqueda unificada
        self.search_timer = QTimer()
        self.search_timer.setSingleShot(True)
        self.search_timer.setInterval(250)
        self.search_timer.timeout.connect(self.perform_filter)
        self.search_edit.textChanged.connect(self.on_search_text_changed)
        self.search_edit.installEventFilter(self)

        self.search_shortcut = QShortcut(QKeySequence("Ctrl+F"), self)
        self.search_shortcut.setContext(Qt.ShortcutContext.ApplicationShortcut)
        self.search_shortcut.activated.connect(self.focus_search_input)

        self.new_shipment_shortcut = QShortcut(QKeySequence("Ctrl+N"), self)
        self.new_shipment_shortcut.setContext(Qt.ShortcutContext.ApplicationShortcut)
        self.new_shipment_shortcut.activated.connect(self.add_shipment)

        self.delete_shipment_shortcut = QShortcut(QKeySequence(Qt.Key.Key_Delete), self)
        self.delete_shipment_shortcut.setContext(Qt.ShortcutContext.ApplicationShortcut)
        self.delete_shipment_shortcut.activated.connect(self._handle_delete_shortcut)

        self.refresh_shortcut = QShortcut(QKeySequence(Qt.Key.Key_F5), self)
        self.refresh_shortcut.setContext(Qt.ShortcutContext.ApplicationShortcut)
        self.refresh_shortcut.activated.connect(self.on_refresh_clicked)

        self.print_shortcut = QShortcut(QKeySequence("Ctrl+P"), self)
        self.print_shortcut.setContext(Qt.ShortcutContext.ApplicationShortcut)
        self.print_shortcut.activated.connect(self.print_table_to_pdf)

        self.clear_filters_shortcut = QShortcut(QKeySequence("Ctrl+L"), self)
        self.clear_filters_shortcut.setContext(Qt.ShortcutContext.ApplicationShortcut)
        self.clear_filters_shortcut.activated.connect(self._handle_clear_filters_shortcut)

        if self.read_only:
            self.new_shipment_shortcut.setEnabled(False)
            self.delete_shipment_shortcut.setEnabled(False)

        # Acciones a la derecha agrupadas
        right_container = QFrame()
        right_container.setSizePolicy(
            QSizePolicy.Policy.Expanding, QSizePolicy.Policy.Fixed
        )
        right_container.setMinimumHeight(56)
        right_layout = QHBoxLayout(right_container)
        right_layout.setContentsMargins(0, 0, 0, 0)
        right_layout.setSpacing(20)
        right_layout.setAlignment(
            Qt.AlignmentFlag.AlignRight | Qt.AlignmentFlag.AlignVCenter
        )

        button_group = QFrame()
        button_group.setSizePolicy(
            QSizePolicy.Policy.Fixed, QSizePolicy.Policy.Fixed
        )
        button_group_layout = QHBoxLayout(button_group)
        button_group_layout.setContentsMargins(0, 0, 0, 0)
        button_group_layout.setSpacing(12)

        button_min_width = 92

        if self.is_admin:
            self.user_btn = ModernButton(
                "Users", "outline", min_height=36, min_width=button_min_width
            )
            apply_scaled_font(
                self.user_btn, offset=2, weight=QFont.Weight.Medium
            )
            self.user_btn.clicked.connect(self.open_user_management)
            button_group_layout.addWidget(self.user_btn)

        self.refresh_top_btn = ModernButton(
            "Refresh", "outline", min_height=36, min_width=button_min_width
        )
        self.refresh_top_btn.setIcon(
            self.style().standardIcon(QStyle.StandardPixmap.SP_BrowserReload)
        )
        self.refresh_top_btn.setIconSize(QSize(16, 16))
        self.refresh_top_btn.setCursor(Qt.CursorShape.PointingHandCursor)
        self.refresh_top_btn.setToolTip("Refresh shipments")
        self.refresh_top_btn.clicked.connect(self.on_refresh_clicked)
        self._refresh_icon_base = self.refresh_top_btn.icon().pixmap(
            self.refresh_top_btn.iconSize()
        )
        button_group_layout.addWidget(self.refresh_top_btn)

        self.print_top_btn = ModernButton(
            "Print", "outline", min_height=36, min_width=button_min_width
        )
        print_icon_enum = getattr(
            QStyle.StandardPixmap,
            "SP_DialogPrintButton",
            QStyle.StandardPixmap.SP_FileDialogDetailedView,
        )
        self.print_top_btn.setIcon(self.style().standardIcon(print_icon_enum))
        self.print_top_btn.setIconSize(QSize(16, 16))
        self.print_top_btn.setCursor(Qt.CursorShape.PointingHandCursor)
        self.print_top_btn.clicked.connect(self.print_table_to_pdf)
        button_group_layout.addWidget(self.print_top_btn)

        right_layout.addWidget(button_group)

        user_widget = QFrame()
        user_widget.setSizePolicy(
            QSizePolicy.Policy.Fixed, QSizePolicy.Policy.Expanding
        )
        user_widget.setMinimumHeight(56)
        user_layout = QHBoxLayout(user_widget)
        user_layout.setContentsMargins(0, 12, 0, 12)
        user_layout.setSpacing(12)

        initials = "".join(
            part[0].upper()
            for part in self.user_info.get("username", "?").split()
        ) or "U"
        self.avatar_label = QLabel(initials[:2])
        self.avatar_label.setFixedSize(28, 28)
        self.avatar_label.setAlignment(Qt.AlignmentFlag.AlignCenter)
        self.avatar_label.setStyleSheet(
            """
            background-color: #FFFFFF;
            color: #1F2937;
            border-radius: 14px;
            border: 1px solid #E2E8F0;
            font-weight: 600;
            """
        )

        text_layout = QVBoxLayout()
        text_layout.setContentsMargins(0, 0, 0, 0)
        text_layout.setSpacing(2)
        text_layout.setAlignment(Qt.AlignmentFlag.AlignVCenter)

        user_name_label = QLabel(self.user_info.get("username", ""))
        apply_scaled_font(user_name_label, offset=1, weight=QFont.Weight.Medium)
        user_name_label.setStyleSheet("color: #1F2937;")

        role_map = {
            "admin": "System Administrator",
            "write": "Write Access",
            "read": "Read Only",
        }
        role_text = role_map.get(self.user_info.get("role"), "Read Only")
        user_role_label = QLabel(role_text)
        apply_scaled_font(user_role_label, offset=-2)
        user_role_label.setStyleSheet("color: #6B7280;")

        text_layout.addWidget(user_name_label)
        text_layout.addWidget(user_role_label)

        self.connection_indicator = QLabel()
        self.connection_indicator.setFixedSize(8, 8)
        self.connection_indicator.setStyleSheet(
            "background-color: #22C55E; border: 1px solid #FFFFFF; border-radius: 4px;"
        )
        self.connection_indicator.setToolTip(f"Connected · {self.server_host}")

        self.settings_btn = QToolButton()
        self.settings_btn.setIcon(
            self.style().standardIcon(QStyle.StandardPixmap.SP_FileDialogDetailedView)
        )
        self.settings_btn.setIconSize(QSize(16, 16))
        self.settings_btn.setAutoRaise(False)
        self.settings_btn.setCursor(Qt.CursorShape.PointingHandCursor)
        self.settings_btn.setFixedSize(32, 32)
        self.settings_btn.setToolTip("Settings")
        self.settings_btn.setStyleSheet(
            """
            QToolButton {
                border: 1px solid #E2E8F0;
                background-color: #FFFFFF;
                border-radius: 10px;
            }
            QToolButton:hover {
                background-color: #F8FAFC;
                border-color: #CBD5E1;
            }
            QToolButton:pressed {
                background-color: #E2E8F0;
                border-color: #CBD5E1;
            }
        """
        )
        self.settings_btn.clicked.connect(self.open_settings_dialog)

        user_layout.addWidget(self.avatar_label)
        user_layout.addLayout(text_layout)
        user_layout.addWidget(
            self.connection_indicator, alignment=Qt.AlignmentFlag.AlignVCenter
        )
        user_layout.addWidget(self.settings_btn)

        right_layout.addWidget(user_widget)

        header_layout.addWidget(
            left_container,
            0,
            0,
            alignment=Qt.AlignmentFlag.AlignVCenter
            | Qt.AlignmentFlag.AlignLeft,
        )
        header_layout.addWidget(
            search_container,
            0,
            1,
            alignment=Qt.AlignmentFlag.AlignVCenter
            | Qt.AlignmentFlag.AlignHCenter,
        )
        header_layout.addWidget(
            right_container,
            0,
            2,
            alignment=Qt.AlignmentFlag.AlignVCenter
            | Qt.AlignmentFlag.AlignRight,
        )

        layout.addWidget(header_frame)
    
    def create_professional_toolbar(self, layout):
        """Crear toolbar profesional"""
        toolbar_frame = QFrame()
        toolbar_frame.setObjectName("actionBar")
        toolbar_frame.setMinimumHeight(72)
        toolbar_frame.setStyleSheet(
            """
            QFrame#actionBar {
                background: #F8FAFC;
                border-top: 1px solid rgba(148, 163, 184, 0.25);
                border-bottom: 1px solid rgba(148, 163, 184, 0.25);
            }
        """
        )

        toolbar_layout = QHBoxLayout(toolbar_frame)
        toolbar_layout.setContentsMargins(28, 16, 28, 16)
        toolbar_layout.setSpacing(12)

        # Botones principales
<<<<<<< HEAD
        compact_button_kwargs = dict(
            min_height=32,
            min_width=0,
            padding=(4, 8),
            font_offset=0,
            font_weight=QFont.Weight.Medium,
        )

        self.add_btn = ModernButton(
            "New Shipment", "primary", **compact_button_kwargs
        )
        self.add_btn.clicked.connect(self.add_shipment)

        self.delete_btn = ModernButton(
            "Delete", "danger-outline", **compact_button_kwargs
        )
=======
        self.add_btn = ModernButton(
            "New Shipment", "primary", min_height=40, min_width=110
        )
        apply_scaled_font(self.add_btn, offset=2, weight=QFont.Weight.Medium)
        self.add_btn.clicked.connect(self.add_shipment)

        self.delete_btn = ModernButton(
            "Delete", "danger-outline", min_height=40, min_width=0, padding=(6, 10)
        )
        apply_scaled_font(self.delete_btn, offset=1, weight=QFont.Weight.Medium)
        self.delete_btn.setMinimumWidth(96)
>>>>>>> 337358e7
        self.delete_btn.clicked.connect(self.delete_shipment)
        self.delete_btn.setEnabled(False)

        if self.read_only:
            self.add_btn.setEnabled(False)
            self.delete_btn.setEnabled(False)

        # Botones de utilidades de la tabla
        self.columns_btn = ModernButton(
<<<<<<< HEAD
            "Columns", "outline", **compact_button_kwargs
=======
            "Columns", "outline", min_height=40, min_width=0, padding=(6, 10)
>>>>>>> 337358e7
        )
        self.columns_btn.clicked.connect(self.open_columns_menu)

        self.filters_btn = ModernButton(
<<<<<<< HEAD
            "Filters", "outline", **compact_button_kwargs
=======
            "Filters", "outline", min_height=40, min_width=0, padding=(6, 10)
>>>>>>> 337358e7
        )
        self.filters_btn.clicked.connect(self.open_filters_menu)

        self.export_btn = ModernButton(
<<<<<<< HEAD
            "Export", "outline", **compact_button_kwargs
=======
            "Export", "outline", min_height=40, min_width=0, padding=(6, 10)
>>>>>>> 337358e7
        )

        primary_layout = QHBoxLayout()
        primary_layout.setContentsMargins(0, 0, 0, 0)
        primary_layout.setSpacing(8)
        primary_layout.addWidget(self.add_btn)
        primary_layout.addWidget(self.delete_btn)

        secondary_layout = QHBoxLayout()
        secondary_layout.setContentsMargins(0, 0, 0, 0)
        secondary_layout.setSpacing(8)
        secondary_layout.addWidget(self.columns_btn)
        secondary_layout.addWidget(self.filters_btn)
        secondary_layout.addWidget(self.export_btn)

        toolbar_layout.addLayout(primary_layout)
        toolbar_layout.addStretch(1)
        toolbar_layout.addLayout(secondary_layout)

        self.export_menu = QMenu(self.export_btn)
        self.export_menu.setSeparatorsCollapsible(False)
        self.export_visible_action = self.export_menu.addAction("Visible rows (CSV)")
        self.export_visible_action.triggered.connect(lambda: self.export_rows_to_csv("visible"))
        self.export_all_filtered_action = self.export_menu.addAction("All filtered (CSV)")
        self.export_all_filtered_action.triggered.connect(lambda: self.export_rows_to_csv("all_filtered"))

        self.export_btn.clicked.connect(self.show_export_menu)

        layout.addWidget(toolbar_frame)
    
    def create_professional_tabs(self, layout):
        """Crear sistema de tabs profesional"""
        tabs_container = QFrame()
        tabs_container.setStyleSheet("""
            QFrame {
                background: #FFFFFF;
                border: 1px solid #E5E7EB;
                border-radius: 6px;
            }
        """)
        
        tabs_layout = QVBoxLayout(tabs_container)
        tabs_layout.setContentsMargins(1, 1, 1, 1)
        
        # Widget de tabs
        self.tab_widget = QTabWidget()
        tab_font_size = max(8, get_base_font_size() + 3)
        self.tab_widget.setStyleSheet(
            textwrap.dedent(
                f"""
                QTabWidget::pane {{
                    border: none;
                    background: #FFFFFF;
                    border-top: 1px solid #E5E7EB;
                }}
                QTabBar::tab {{
                    background: #F9FAFB;
                    color: #6B7280;
                    padding: 14px 28px;
                    margin-right: 1px;
                    border-top-left-radius: 6px;
                    border-top-right-radius: 6px;
                    font-weight: 500;
                    font-size: {tab_font_size}px;
                    min-width: 120px;
                    border: 1px solid #E5E7EB;
                    border-bottom: none;
                }}
                QTabBar::tab:selected {{
                    background: #FFFFFF;
                    color: #1F2937;
                    border-bottom: 2px solid #3B82F6;
                    font-weight: 600;
                }}
                QTabBar::tab:hover:!selected {{
                    background: #F3F4F6;
                    color: #374151;
                }}
            """
            )
        )
        
        # Tab 1: Active Shipments
        self.active_widget = QWidget()
        active_layout = QVBoxLayout(self.active_widget)
        active_layout.setContentsMargins(8, 8, 8, 8)
        
        self.active_table = QTableWidget()
        self.setup_professional_table(self.active_table, "active")
        active_layout.addWidget(self.active_table)
        
        self.tab_widget.addTab(self.active_widget, "Active Shipments")
        
        # Tab 2: History
        self.history_widget = QWidget()
        history_layout = QVBoxLayout(self.history_widget)
        history_layout.setContentsMargins(8, 8, 8, 8)
        
        self.history_table = QTableWidget()
        self.setup_professional_table(self.history_table, "history")
        history_layout.addWidget(self.history_table)
        
        self.tab_widget.addTab(self.history_widget, "Shipment History")
        
        # Conectar cambio de tab
        self.tab_widget.currentChanged.connect(self.on_tab_changed)
        
        tabs_layout.addWidget(self.tab_widget)
        layout.addWidget(tabs_container)
    
    def setup_professional_table(self, table, name):
        """Configurar tabla con estilo profesional y restaurar ancho de columnas"""
        columns = [
            "B NUMB",
            "JOB NAME",
            "DESCRIPTION",
            "QC REL.",
            "QC NOTES",
            "CRATED",
            "SHIP PLAN",
            "SHIPPED",
            "INVOICE",
            "NOTES",
        ]

        table.setColumnCount(len(columns))
        table.setHorizontalHeaderLabels(columns)
        self._base_header_labels[name] = list(columns)

        tooltip_map = {3: "QC Release", 8: "Invoice Number"}
        for index, tooltip in tooltip_map.items():
            header_item = table.horizontalHeaderItem(index)
            if header_item is not None:
                header_item.setToolTip(tooltip)

        date_columns = self.get_date_filter_columns(name)
        header = DateFilterHeader(table, date_columns)
        table.setHorizontalHeader(header)
        header.filter_requested.connect(
            lambda column, pos, tbl=table, nm=name: self.open_date_filter_popup(tbl, nm, column, pos)
        )
        self.date_filter_headers[name] = header
        
        # Estilo profesional para la tabla
        self._apply_table_style(table)
        
        # Configuración
        table.setSelectionBehavior(QTableWidget.SelectionBehavior.SelectRows)
        table.setAlternatingRowColors(True)
        table.verticalHeader().setVisible(False)
        table.setShowGrid(True)
        table.setWordWrap(False)
        table.setMouseTracking(True)
        table.setTextElideMode(Qt.TextElideMode.ElideRight)
        # Ajustar altura de filas en función del tamaño de fuente sin penalizar rendimiento
        self._configure_table_row_metrics(table)

        # Optimización de performance
        table.setVerticalScrollMode(QTableWidget.ScrollMode.ScrollPerPixel)
        table.setHorizontalScrollMode(QTableWidget.ScrollMode.ScrollPerPixel)

        # Configurar columnas como ajustables por el usuario
        header = table.horizontalHeader()
        header.setStretchLastSection(False)
        header.setSectionResizeMode(0, QHeaderView.ResizeMode.Fixed)
        header.setSectionResizeMode(1, QHeaderView.ResizeMode.Interactive)
        header.setSectionResizeMode(2, QHeaderView.ResizeMode.Stretch)
        for fixed_column in (3, 4, 5, 6, 7, 8):
            header.setSectionResizeMode(fixed_column, QHeaderView.ResizeMode.Fixed)
        header.setSectionResizeMode(9, QHeaderView.ResizeMode.Stretch)
        header.setSectionsMovable(True)
        header.setHighlightSections(False)

        for index, width in enumerate(self._default_column_widths):
            min_width = self._column_min_widths.get(index)
            if min_width is not None:
                width = max(width, min_width)
            max_width = self._column_max_widths.get(index)
            if max_width is not None:
                width = min(width, max_width)
            table.setColumnWidth(index, width)

        table.setItemDelegateForColumn(0, self.status_chip_delegate)

        # Delegates para campos de fecha
        date_delegate = DateDelegate(table)
        for col in (3, 5, 6, 7):
            table.setItemDelegateForColumn(col, date_delegate)

        # Restaurar anchos guardados si existen
        self.restore_column_widths(table, name)

        # Configurar columnas fijadas a la izquierda
        self.setup_pinned_columns(table, name, pinned_count=2)

        # Restaurar estado de ordenamiento persistido
        self.restore_sort_state(table, name)

        # Guardar anchos cada vez que se ajusta alguna columna
        header.sectionResized.connect(
            lambda logical, _old, new, tbl=table, nm=name: self.on_header_section_resized(tbl, nm, logical, new)
        )
        header.sectionMoved.connect(
            lambda logical, old, new, tbl=table, nm=name: self.enforce_pinned_section_positions(tbl, nm, logical, new, pinned_count=2)
        )

        # Eventos
        table.selectionModel().selectionChanged.connect(self.on_selection_changed)
        table.itemChanged.connect(self.on_item_changed)
        table.setContextMenuPolicy(Qt.ContextMenuPolicy.CustomContextMenu)
        table.customContextMenuRequested.connect(
            lambda pos, tbl=table, nm=name: self.show_cell_menu(tbl, nm, pos)
        )

        # Habilitar ordenamiento por columnas
        table.setSortingEnabled(True)
        header.setSortIndicatorShown(True)
        header.sortIndicatorChanged.connect(
            lambda col, order, tbl_name=name: self.on_sort_changed(tbl_name, col, order)
        )

        # Restaurar estado visual de filtros si ya existen
        existing_filters = self.date_filters.get(name, {})
        for column, data in existing_filters.items():
            header.set_filter_active(column, True)
            self.update_header_filter_state(table, name, column, True, data)

        shadow = QGraphicsDropShadowEffect(table)
        shadow.setBlurRadius(12)
        shadow.setOffset(0, 2)
        shadow.setColor(QColor(0, 0, 0, 15))
        shadow.setEnabled(False)
        header.setGraphicsEffect(shadow)
        header.setProperty("isScrolled", False)
        self._header_shadows[name] = shadow
        table.verticalScrollBar().valueChanged.connect(
            lambda value, nm=name: self.update_header_shadow(nm, value > 0)
        )
        self.update_header_shadow(name, table.verticalScrollBar().value() > 0)

    def restore_sort_state(self, table, name):
        """Restaurar el ordenamiento persistido para la tabla dada."""
        state = self._sort_state_cache.get(name)
        if not state:
            return
        column, order = state
        if column is None or column < 0 or column >= table.columnCount():
            return
        table.sortItems(column, order)

    def on_sort_changed(self, name, column, order):
        """Persistir el cambio de ordenamiento por tabla."""
        self._sort_state_cache[name] = (column, order)
        self.settings_mgr.save_sort_state(name, column, order)

    def update_header_shadow(self, name, has_scroll):
        """Aplicar sombra sutil al header cuando hay desplazamiento."""
        header = self.date_filter_headers.get(name)
        if header is not None:
            header.setProperty("isScrolled", bool(has_scroll))
            header.style().unpolish(header)
            header.style().polish(header)

        effect = self._header_shadows.get(name)
        if effect is None:
            return
        effect.setEnabled(bool(has_scroll))

    def setup_pinned_columns(self, table, name, pinned_count=2):
        """Overlay a helper view to keep the first columns fixed when scrolling."""
        if table is None or pinned_count <= 0:
            return

        previous = self._pinned_views.get(name)
        if previous:
            view = previous.get("view")
            viewport = previous.get("viewport")
            pinned_viewport = previous.get("pinned_viewport")
            if isinstance(view, QTableView):
                view.deleteLater()
            if isinstance(viewport, QWidget):
                viewport.removeEventFilter(self)
            if isinstance(pinned_viewport, QWidget):
                pinned_viewport.removeEventFilter(self)

        pinned_view = QTableView(table)
        pinned_view.setObjectName(f"pinnedView_{name}")
        pinned_view.setModel(table.model())
        pinned_view.setSelectionModel(table.selectionModel())
        pinned_view.setFocusPolicy(table.focusPolicy())
        pinned_view.setFrameShape(QFrame.Shape.NoFrame)
        pinned_view.setHorizontalScrollBarPolicy(Qt.ScrollBarPolicy.ScrollBarAlwaysOff)
        pinned_view.setVerticalScrollBarPolicy(Qt.ScrollBarPolicy.ScrollBarAlwaysOff)
        pinned_view.setEditTriggers(table.editTriggers())
        pinned_view.setSelectionBehavior(table.selectionBehavior())
        pinned_view.setSelectionMode(table.selectionMode())
        pinned_view.setAlternatingRowColors(True)
        pinned_view.horizontalHeader().setVisible(False)
        pinned_view.verticalHeader().setVisible(False)
        pinned_view.setTextElideMode(Qt.TextElideMode.ElideRight)
        pinned_view.setStyleSheet(
            """
            QTableView {
                background: rgba(248, 250, 252, 0.98);
                border-right: 1px solid #E5E9F2;
            }
            QTableView::item:!selected:alternate {
                background: #F7FAFC;
            }
            QTableView::item:hover {
                background: #EEF5FB;
            }
        """
        )
        pinned_view.setItemDelegateForColumn(0, self.status_chip_delegate)
        pinned_view.setContextMenuPolicy(Qt.ContextMenuPolicy.CustomContextMenu)
        pinned_view.customContextMenuRequested.connect(
            lambda pos, nm=name: self.forward_pinned_context_menu(nm, pos)
        )

        pinned_view.setParent(table.viewport())
        table.viewport().stackUnder(pinned_view)
        pinned_view.show()
        pinned_view.raise_()

        viewport = table.viewport()
        viewport.installEventFilter(self)
        pinned_viewport = pinned_view.viewport()
        pinned_viewport.installEventFilter(self)

        table.verticalScrollBar().valueChanged.connect(pinned_view.verticalScrollBar().setValue)

        vertical_header = table.verticalHeader()
        if vertical_header is not None:
            vertical_header.sectionResized.connect(
                lambda logical, _old, new, tbl=table, nm=name: self.on_row_height_resized(tbl, nm, logical, new)
            )
            vertical_header.sectionCountChanged.connect(
                lambda _old, _new, tbl=table, nm=name: self.sync_pinned_row_heights(tbl, nm)
            )

        self._pinned_views[name] = {
            "view": pinned_view,
            "count": pinned_count,
            "table": table,
            "viewport": viewport,
            "pinned_viewport": pinned_viewport,
        }

        self.refresh_pinned_columns(table, name)

    def forward_pinned_context_menu(self, name, pos):
        info = self._pinned_views.get(name)
        if not info:
            return
        view = info.get("view")
        table = info.get("table")
        if not isinstance(view, QTableView) or table is None:
            return
        global_pos = view.viewport().mapToGlobal(pos)
        table_pos = table.viewport().mapFromGlobal(global_pos)
        table.customContextMenuRequested.emit(table_pos)

    def refresh_pinned_columns(self, table, name):
        info = self._pinned_views.get(name)
        if not info:
            return
        view = info.get("view")
        pinned_count = int(info.get("count", 0) or 0)
        if not isinstance(view, QTableView):
            return

        total_columns = table.columnCount()
        width = 0
        for col in range(total_columns):
            if col < pinned_count and not table.isColumnHidden(col):
                view.setColumnHidden(col, False)
                view.setColumnWidth(col, table.columnWidth(col))
                width += table.columnWidth(col)
            else:
                view.setColumnHidden(col, True)

        viewport = table.viewport()
        geom = viewport.geometry()
        x_offset = geom.x()
        if table.verticalHeader() and table.verticalHeader().isVisible():
            x_offset += table.verticalHeader().width()
        pinned_height = geom.height()
        view.setGeometry(x_offset, geom.y(), width, pinned_height)
        view.setVisible(width > 0)
        pinned_view_scroll = view.verticalScrollBar()
        pinned_view_scroll.setRange(table.verticalScrollBar().minimum(), table.verticalScrollBar().maximum())
        pinned_view_scroll.setValue(table.verticalScrollBar().value())

        self.sync_pinned_row_heights(table, name)

    def update_pinned_column_width(self, table, name, column):
        info = self._pinned_views.get(name)
        if not info:
            return
        view = info.get("view")
        pinned_count = int(info.get("count", 0) or 0)
        if not isinstance(view, QTableView) or column >= pinned_count:
            return
        view.setColumnWidth(column, table.columnWidth(column))
        self.refresh_pinned_columns(table, name)

    def refresh_status_chip_for_row(self, table, row):
        if table is None or row < 0 or row >= table.rowCount():
            return
        index = table.model().index(row, 0)
        table.viewport().update(table.visualRect(index))
        name = self.get_table_key(table)
        info = self._pinned_views.get(name)
        if not info:
            return
        view = info.get("view")
        if isinstance(view, QTableView):
            view.viewport().update(view.visualRect(index))

    def on_header_section_resized(self, table, name, column, new_width=None):
        header = table.horizontalHeader()
        if column < table.columnCount():
            min_width = self._column_min_widths.get(column)
            max_width = self._column_max_widths.get(column)
            current_width = new_width if new_width is not None else table.columnWidth(column)
            desired_width = current_width
            if min_width is not None and current_width < min_width:
                desired_width = max(current_width, min_width)
            if max_width is not None and desired_width > max_width:
                desired_width = max_width
            if desired_width != current_width:
                if header is not None:
                    header.blockSignals(True)
                try:
                    table.setColumnWidth(column, desired_width)
                finally:
                    if header is not None:
                        header.blockSignals(False)

        self.save_table_column_widths(table, name)
        self.refresh_pinned_columns(table, name)
        if column < table.columnCount():
            self.update_pinned_column_width(table, name, column)

    def get_table_key(self, table):
        return "active" if table is self.active_table else "history"

    def on_row_height_resized(self, table, name, row, new_height):
        info = self._pinned_views.get(name)
        if not info:
            return
        view = info.get("view")
        if not isinstance(view, QTableView):
            return
        if 0 <= row < table.rowCount():
            view.setRowHeight(row, new_height)

    def sync_pinned_row_heights(self, table, name):
        info = self._pinned_views.get(name)
        if not info:
            return
        view = info.get("view")
        if not isinstance(view, QTableView):
            return
        for row in range(table.rowCount()):
            desired_height = table.rowHeight(row)
            if view.rowHeight(row) != desired_height:
                view.setRowHeight(row, desired_height)

    def toggle_column_visibility(self, table, name, column, hidden):
        table.setColumnHidden(column, hidden)
        info = self._pinned_views.get(name)
        if not info:
            return
        view = info.get("view")
        pinned_count = int(info.get("count", 0) or 0)
        if isinstance(view, QTableView) and column < pinned_count:
            view.setColumnHidden(column, hidden)
        self.refresh_pinned_columns(table, name)

    def enforce_pinned_section_positions(self, table, name, logical, new_visual_index, pinned_count=2):
        if logical >= pinned_count:
            return
        header = table.horizontalHeader()
        current_visual = header.visualIndex(logical)
        if current_visual < pinned_count:
            return
        target_visual = min(logical, pinned_count - 1)
        header.blockSignals(True)
        try:
            header.moveSection(current_visual, target_visual)
        finally:
            header.blockSignals(False)
        self.refresh_pinned_columns(table, name)

    def eventFilter(self, obj, event):
        if obj is getattr(self, "search_edit", None) and event.type() == QEvent.Type.KeyPress:
            if event.key() == Qt.Key.Key_Escape:
                if self.search_edit.text():
                    self.search_edit.clear()
                else:
                    self.search_edit.clearFocus()
                return True
        if event.type() in (QEvent.Type.Resize, QEvent.Type.Move, QEvent.Type.Show):
            for name, info in self._pinned_views.items():
                if info.get("viewport") is obj:
                    table = info.get("table")
                    if isinstance(table, QTableWidget):
                        self.refresh_pinned_columns(table, name)
                    break
        if event.type() == QEvent.Type.Wheel:
            for info in self._pinned_views.values():
                if info.get("pinned_viewport") is obj:
                    table = info.get("table")
                    if isinstance(table, QTableWidget):
                        QApplication.sendEvent(table.viewport(), event)
                        return True
                    break
        return super().eventFilter(obj, event)

    def focus_search_input(self):
        if not hasattr(self, "search_edit"):
            return
        self.search_edit.setFocus(Qt.FocusReason.ShortcutFocusReason)
        self.search_edit.selectAll()

    def on_refresh_clicked(self):
        self._start_refresh_animation()
        self.load_shipments_async()

    def _start_refresh_animation(self):
        if getattr(self, "refresh_top_btn", None) is None:
            return
        if self._refresh_animating:
            return

        button = self.refresh_top_btn
        icon_size = button.iconSize()
        base_pixmap = button.icon().pixmap(icon_size)
        if base_pixmap.isNull():
            return

        self._refresh_icon_base = base_pixmap
        animation = QVariantAnimation(self)
        animation.setDuration(300)
        animation.setStartValue(0)
        animation.setEndValue(180)
        animation.setEasingCurve(QEasingCurve.Type.InOutCubic)
        animation.valueChanged.connect(self._apply_refresh_rotation)
        animation.finished.connect(self._reset_refresh_icon)

        self._refresh_animation = animation
        self._refresh_animating = True
        animation.start()

    def _apply_refresh_rotation(self, value):
        if self._refresh_icon_base is None or getattr(self, "refresh_top_btn", None) is None:
            return
        try:
            angle = float(value)
        except (TypeError, ValueError):
            angle = 0.0

        pixmap = self._refresh_icon_base
        transform = QTransform()
        center_x = pixmap.width() / 2
        center_y = pixmap.height() / 2
        transform.translate(center_x, center_y)
        transform.rotate(angle)
        transform.translate(-center_x, -center_y)

        rotated = pixmap.transformed(transform, Qt.TransformationMode.SmoothTransformation)
        self.refresh_top_btn.setIcon(QIcon(rotated))

    def _reset_refresh_icon(self):
        if getattr(self, "refresh_top_btn", None) is not None and self._refresh_icon_base is not None:
            self.refresh_top_btn.setIcon(QIcon(self._refresh_icon_base))
        if self._refresh_animation is not None:
            self._refresh_animation.deleteLater()
            self._refresh_animation = None
        self._refresh_animating = False

    def show_export_menu(self):
        if not hasattr(self, "export_menu") or self.export_menu is None:
            return
        table = self.get_current_table()
        if table is None:
            return
        table_name = self.get_table_key(table)
        visible_rows = sum(1 for row in range(table.rowCount()) if not table.isRowHidden(row))
        self.export_visible_action.setEnabled(visible_rows > 0)
        filtered_total = len(self._collect_filtered_shipments(table_name))
        self.export_all_filtered_action.setEnabled(filtered_total > 0)

        button = self.export_btn
        if not isinstance(button, QWidget):
            return
        global_pos = button.mapToGlobal(QPoint(max(0, button.width() - self.export_menu.sizeHint().width()), button.height()))
        self.export_menu.exec(global_pos)

    def open_columns_menu(self):
        """Mostrar menú para alternar visibilidad de columnas."""
        table = self.get_current_table()
        name = self.get_table_key(table)
        menu = QMenu(self.columns_btn)
        base_labels = self._base_header_labels.get(name, [])

        for col in range(table.columnCount()):
            label = base_labels[col] if col < len(base_labels) else f"Column {col + 1}"
            action = QAction(label, menu)
            action.setCheckable(True)
            action.setChecked(not table.isColumnHidden(col))
            action.toggled.connect(
                lambda checked, c=col, tbl=table, nm=name: self.toggle_column_visibility(tbl, nm, c, not checked)
            )
            menu.addAction(action)

        menu.addSeparator()
        reset_action = QAction("Reset Layout", menu)
        reset_action.triggered.connect(lambda _, nm=name: self.reset_column_layout(nm))
        menu.addAction(reset_action)

        menu.exec(self.columns_btn.mapToGlobal(QPoint(0, self.columns_btn.height())))

    def reset_column_layout(self, name):
        """Restaurar visibilidad y anchos predeterminados de columnas."""
        table = self.active_table if name == "active" else self.history_table
        if table is None:
            return
        for col in range(table.columnCount()):
            table.setColumnHidden(col, False)
        for index, width in enumerate(self._default_column_widths):
            min_width = self._column_min_widths.get(index)
            if min_width is not None:
                width = max(width, min_width)
            max_width = self._column_max_widths.get(index)
            if max_width is not None:
                width = min(width, max_width)
            table.setColumnWidth(index, width)
        self.refresh_pinned_columns(table, name)
        self.save_table_column_widths(table, name)

    def open_filters_menu(self):
        """Mostrar menú de filtros rápidos."""
        table = self.get_current_table()
        name = self.get_table_key(table)
        menu = QMenu(self.filters_btn)
        base_labels = self._base_header_labels.get(name, [])

        date_columns = self.get_date_filter_columns(name)
        for column in date_columns:
            label = base_labels[column] if column < len(base_labels) else f"Column {column + 1}"
            action = QAction(label.title(), menu)
            action.triggered.connect(
                lambda _, c=column, tbl=table, nm=name: self.trigger_filter_for_column(tbl, nm, c)
            )
            menu.addAction(action)

        if date_columns:
            menu.addSeparator()

        clear_action = QAction("Clear All Filters", menu)
        clear_action.triggered.connect(lambda _, nm=name: self.clear_all_filters(nm))
        menu.addAction(clear_action)

        menu.exec(self.filters_btn.mapToGlobal(QPoint(0, self.filters_btn.height())))

    def trigger_filter_for_column(self, table, name, column):
        """Abrir el popup de filtro para una columna desde el menú."""
        header = table.horizontalHeader()
        if header is None:
            return
        section_pos = header.sectionViewportPosition(column)
        section_width = header.sectionSize(column)
        global_pos = header.mapToGlobal(QPoint(section_pos + section_width, header.height()))
        self.open_date_filter_popup(table, name, column, global_pos)

    def clear_all_filters(self, name):
        """Limpiar filtros de fechas y actualizar la vista."""
        table = self.active_table if name == "active" else self.history_table
        if table is None:
            return

        active_filters = list(self.date_filters.get(name, {}).keys())
        self.date_filters[name] = {}

        header = self.date_filter_headers.get(name)
        for column in active_filters:
            if header:
                header.set_filter_active(column, False)
            self.update_header_filter_state(table, name, column, False)

        self.persist_date_filters(name)
        self.apply_row_filters(table, name)
        self.update_status()
        self.update_filter_button_state()

    def _handle_clear_filters_shortcut(self):
        table = self.get_current_table()
        if table is None:
            return
        name = self.get_table_key(table)
        if not self.date_filters.get(name):
            return
        self.clear_all_filters(name)
        self.show_toast("Filters cleared", color="#0EA5E9")

    def _handle_delete_shortcut(self):
        if self.read_only:
            return
        focus_widget = QApplication.focusWidget()
        if isinstance(focus_widget, QLineEdit):
            return
        self.delete_shipment()

    def export_rows_to_csv(self, mode: str = "visible"):
        """Export the current table content to CSV using the requested scope."""
        table = self.get_current_table()
        if table is None:
            return

        table_name = self.get_table_key(table)
        visible_columns: list[int] = []
        headers: list[str] = []
        base_labels = self._base_header_labels.get(table_name, [])

        for col in range(table.columnCount()):
            if table.isColumnHidden(col):
                continue
            visible_columns.append(col)
            header_item = table.horizontalHeaderItem(col)
            header_text = base_labels[col] if col < len(base_labels) else (header_item.text() if header_item else f"Column {col + 1}")
            headers.append(header_text)

        rows_to_write: list[list[str]] = []

        if mode == "all_filtered":
            shipments = self._collect_filtered_shipments(table_name)
            if not shipments:
                self.show_error("No results to export")
                return
            for shipment in shipments:
                row_data: list[str] = []
                for col in visible_columns:
                    key = self.TABLE_COLUMN_KEYS[col] if col < len(self.TABLE_COLUMN_KEYS) else None
                    raw_value = shipment.get(key, "") if key else ""
                    metadata = self._prepare_cell_metadata(col, raw_value)
                    row_data.append(str(metadata["display"]))
                rows_to_write.append(row_data)
        else:
            visible_rows = [row for row in range(table.rowCount()) if not table.isRowHidden(row)]
            if not visible_rows:
                self.show_error("No results to export")
                return
            for row in visible_rows:
                row_data: list[str] = []
                for col in visible_columns:
                    item = table.item(row, col)
                    row_data.append(item.text() if item else "")
                rows_to_write.append(row_data)

        file_path, _ = QFileDialog.getSaveFileName(
            self,
            "Export CSV",
            "",
            "CSV Files (*.csv)",
        )
        if not file_path:
            return
        if not file_path.lower().endswith(".csv"):
            file_path += ".csv"

        try:
            with open(file_path, "w", newline="", encoding="utf-8") as csv_file:
                writer = csv.writer(csv_file)
                writer.writerow(headers)
                writer.writerows(rows_to_write)
            exported_count = len(rows_to_write)
            message = (
                f"Exported {exported_count} filtered rows to CSV"
                if mode == "all_filtered"
                else f"Exported {exported_count} rows to CSV"
            )
            self.show_toast(message, color="#10B981")
        except Exception as exc:
            self.show_error(f"Failed to export CSV: {exc}")

        self.update_header_shadow(table_name, table.verticalScrollBar().value() > 0)

    def export_visible_rows_to_csv(self):
        """Backward compatible wrapper for existing integrations."""
        self.export_rows_to_csv("visible")

    def _collect_filtered_shipments(self, table_name: str) -> list[dict]:
        shipments = self._active_shipments if table_name == "active" else self._history_shipments
        search_text = self.search_edit.text().strip()
        results: list[dict] = []

        for shipment in shipments:
            if search_text and not self.shipment_matches_search(shipment, search_text):
                continue

            matches_filters = True
            for column, filter_data in self.date_filters.get(table_name, {}).items():
                if column >= len(self.TABLE_COLUMN_KEYS):
                    continue
                field_key = self.TABLE_COLUMN_KEYS[column]
                if not self._value_matches_date_filter(shipment.get(field_key), filter_data):
                    matches_filters = False
                    break

            if matches_filters:
                results.append(shipment)

        return results

    def _value_matches_date_filter(self, raw_value, filter_data) -> bool:
        text = "" if raw_value is None else str(raw_value).strip()
        if text == "01/01/01":
            text = ""

        parsed = self.parse_table_date_value(text)
        include_blank = filter_data.get("include_blank", True)
        allowed_dates = filter_data.get("dates")

        if allowed_dates is None:
            return parsed is not None or include_blank

        if len(allowed_dates) == 0:
            return parsed is None and include_blank

        if parsed is None:
            return include_blank

        for allowed in allowed_dates:
            candidate = allowed
            if isinstance(candidate, datetime):
                candidate = candidate.date()
            if isinstance(candidate, date) and parsed == candidate:
                return True

        return False

    def _apply_table_style(self, table):
        """Apply the dynamic table styling based on the global font size."""
        base_size = get_base_font_size()
        table_font_size = max(14, base_size + 4)
        header_font_size = max(15, base_size + 5)
        table.setStyleSheet(
            f"""
    QTableWidget {{
        font-family: '{MODERN_FONT}';
        font-size: {table_font_size}px;
        background: #FFFFFF;
        gridline-color: #E5E9F2;
        border: 1px solid #E5E9F2;
    }}
    QHeaderView::section {{
        background-color: #FFFFFF;
        color: #475569;
        padding: 8px 12px;
        border: none;
        border-bottom: 1px solid #E5E9F2;
        border-right: 1px solid #E5E9F2;
        font-weight: 600;
        font-size: {header_font_size}px;
        text-transform: none;
    }}
    QTableWidget::item {{
        padding: 8px 12px;
        border-bottom: 1px solid #E5E9F2;
    }}
    QTableWidget::item:!selected:alternate {{
        background: #F7FAFC;
    }}
    QTableWidget::item:selected {{
        background: #DBEAFE;
        color: #1E3A8A;
    }}
    QTableWidget::item:hover {{
        background: #EEF5FB;
    }}
        """
        )

    def _configure_table_row_metrics(self, table):
        """Ensure row heights stay performant while matching the active font size."""
        vertical_header = table.verticalHeader()
        if vertical_header is None:
            return

        base_size = get_base_font_size()
        table_font_size = max(14, base_size + 4)
        metrics = QFontMetrics(QFont(MODERN_FONT, table_font_size))

        default_height = max(42, int(metrics.lineSpacing() * 1.6))

        vertical_header.setSectionResizeMode(QHeaderView.ResizeMode.Fixed)
        vertical_header.setDefaultSectionSize(default_height)

    def _refresh_table_item_fonts(self, table):
        """Update table item fonts according to the active preference."""
        base_size = get_base_font_size()
        for row in range(table.rowCount()):
            for col in range(table.columnCount()):
                item = table.item(row, col)
                if item is None:
                    continue
                offset = item.data(Qt.ItemDataRole.UserRole + 5)
                try:
                    offset_value = int(offset)
                except (TypeError, ValueError):
                    offset_value = 0

                font = item.font()
                font.setFamily(MODERN_FONT)
                font.setPointSize(max(6, base_size + offset_value))
                item.setFont(font)

    def save_table_column_widths(self, table, name):
        """Guardar anchos actuales de la tabla."""
        widths = [table.columnWidth(i) for i in range(table.columnCount())]
        self.settings_mgr.save_column_widths(name, widths)

    def restore_column_widths(self, table, name):
        """Aplicar anchos previamente guardados si existen."""
        widths = self.settings_mgr.load_column_widths(name, table.columnCount())
        for i, width in enumerate(widths):
            if width is not None:
                min_width = self._column_min_widths.get(i)
                if min_width is not None:
                    width = max(width, min_width)
                max_width = self._column_max_widths.get(i)
                if max_width is not None:
                    width = min(width, max_width)
                table.setColumnWidth(i, width)
        self.refresh_pinned_columns(table, name)

    def update_header_filter_state(self, table, name, column, active, filter_data=None):
        """Update the visual indicator of a column header when a filter is applied."""

        base_labels = self._base_header_labels.get(name)
        if not base_labels or column >= len(base_labels):
            return

        header_item = table.horizontalHeaderItem(column)
        if header_item is None:
            return

        base_text = base_labels[column]
        header_item.setText(f"{base_text} 🔽" if active else base_text)
        header_item.setForeground(QBrush(QColor("#1D4ED8" if active else "#000000")))

        if active:
            tooltip = self._build_column_filter_tooltip(filter_data)
            header_item.setToolTip(tooltip)
        else:
            header_item.setToolTip("")

    def _build_column_filter_tooltip(self, filter_data):
        if not filter_data:
            return "Filter applied"

        dates = filter_data.get("dates") if isinstance(filter_data, dict) else None
        if not dates:
            date_summary = "No specific dates selected"
        else:
            sorted_dates = sorted(dates)
            preview = [dt.strftime("%b %d, %Y") for dt in sorted_dates[:5]]
            if len(sorted_dates) > 5:
                preview.append(f"(+{len(sorted_dates) - 5} more)")
            date_summary = ", ".join(preview)

        include_blank = True
        if isinstance(filter_data, dict):
            include_blank = bool(filter_data.get("include_blank", True))

        blank_text = "Including blanks" if include_blank else "Excluding blanks"
        return f"Dates: {date_summary}\n{blank_text}"

    def get_date_filter_columns(self, name):
        """Return the indices of columns that support the date filter."""
        return [3, 5, 6, 7]

    def open_date_filter_popup(self, table, name, column, global_pos):
        """Open an inline hierarchical date filter for the specified column."""
        date_values, has_blank = self.collect_column_dates(table, column)
        if not date_values and not has_blank:
            return

        current_filter = self.date_filters.get(name, {}).get(column)
        selected_dates = None
        include_blank = True
        if current_filter:
            selected_dates = current_filter.get("dates")
            include_blank = current_filter.get("include_blank", True)

        table_filters = self.date_filters.setdefault(name, {})

        popup = DateFilterPopup(
            self,
            available_dates=date_values,
            has_blank=has_blank,
            selected_dates=selected_dates,
            include_blank=include_blank,
        )

        popup_size = popup.sizeHint()
        result = popup.exec_at(QPoint(global_pos.x() - popup_size.width(), global_pos.y()))

        if result is None:
            return

        selected, include_blank_selection = result

        header = self.date_filter_headers.get(name)
        if selected is None and include_blank_selection:
            if column in table_filters:
                table_filters.pop(column, None)
            if header:
                header.set_filter_active(column, False)
            self.update_header_filter_state(table, name, column, False)
        else:
            if selected is None:
                # All dates selected but blanks filtered out
                selected = set(date_values)
            table_filters[column] = {
                "dates": set(selected),
                "include_blank": include_blank_selection,
            }
            if header:
                header.set_filter_active(column, True)
            self.update_header_filter_state(table, name, column, True, table_filters[column])

        self.persist_date_filters(name)
        self.apply_date_filters_to_table(table, name)
        self.update_status()
        self.update_filter_button_state()

    def persist_date_filters(self, name):
        """Persist current date filter configuration for a table."""

        filters = self.date_filters.get(name, {})
        self.settings_mgr.save_date_filters(name, filters)

    def collect_column_dates(self, table, column):
        """Gather unique date values from a table column."""
        dates = set()
        has_blank = False
        for row in range(table.rowCount()):
            item = table.item(row, column)
            value = item.text().strip() if item and item.text() else ""
            parsed = self.parse_table_date_value(value)
            if parsed:
                dates.add(parsed)
            else:
                if value:
                    # Non-empty but unparsable values treated as blanks for filtering
                    has_blank = True
                else:
                    has_blank = True
        return sorted(dates), has_blank

    def parse_table_date_value(self, value):
        """Parse a date value from table text."""
        if isinstance(value, datetime):
            return value.date()
        if isinstance(value, date):
            return value

        text = str(value).strip()
        if not text or text in {"-", "--", "—", "None", "null", "01/01/01"}:
            return None

        for fmt in ("%m/%d/%Y", "%m/%d/%y", "%Y-%m-%d"):
            try:
                return datetime.strptime(text, fmt).date()
            except ValueError:
                continue
        return None

    def apply_date_filters_to_table(self, table, name):
        """Aplicar los filtros de fecha respetando la búsqueda actual."""
        return self.apply_row_filters(table, name)

    def row_matches_date_filter(self, table, row, column, filter_data):
        item = table.item(row, column)
        text = item.text().strip() if item and item.text() else ""
        parsed = self.parse_table_date_value(text)

        include_blank = filter_data.get("include_blank", True)
        allowed_dates = filter_data.get("dates")

        if allowed_dates is None:
            # No explicit dates selected. Treat this as an "all dates" filter,
            # optionally excluding blanks if requested. Older versions saved
            # filters without date selections, which previously hid every row
            # in the History tab.
            return parsed is not None or include_blank

        if len(allowed_dates) == 0:
            # User explicitly requested only blank values. This happens when
            # the "Blanks" checkbox is enabled and no concrete dates are
            # selected in the popup.
            return parsed is None and include_blank

        if parsed is None:
            return include_blank

        return parsed in allowed_dates

    def get_shipment_id_from_row(self, table, row):
        """Obtener shipment_id de una fila de la tabla."""
        job_item = table.item(row, 0)
        if job_item:
            shipment = job_item.data(Qt.ItemDataRole.UserRole)
            if shipment:
                return shipment.get('id')
        return None

    def show_cell_menu(self, table, name, pos):
        menu = QMenu(table)
        refresh_action = menu.addAction("Refresh")

        item = table.itemAt(pos)
        update_action = clear_action = address_action = None
        status_actions = {}
        row = -1

        if item:
            menu.addSeparator()
            update_action = menu.addAction("Update")
            clear_action = menu.addAction("Clear Mark")
            address_action = menu.addAction("Show Mie Trak Address")
            row = item.row()

        if item and not self.read_only:
            job_item = table.item(row, 0)
            shipment = job_item.data(Qt.ItemDataRole.UserRole) if job_item else None
            current_status = shipment.get("status") if shipment else ""
            status_menu = menu.addMenu("Status")
            status_map = {
                "partial_release": "Partial Release",
                "final_release": "Final Release",
                "rejected": "Rejected",
            }
            for code, text in status_map.items():
                act = status_menu.addAction(text)
                act.setCheckable(True)
                if code == current_status:
                    act.setChecked(True)
                status_actions[act] = code

        action = menu.exec(table.viewport().mapToGlobal(pos))
        if action == refresh_action:
            self.load_shipments_async()
            return

        if not item:
            return

        if action == update_action:
            shipment_id = self.get_shipment_id_from_row(table, row)
            field_name = self.column_to_field_name.get(item.column())
            if shipment_id and field_name:
                item.setBackground(QColor("#1E90FF"))
                self.shipment_colors[name][(shipment_id, field_name)] = "#1E90FF"
                self.save_shipment_colors(name)
        elif action == clear_action:
            shipment_id = self.get_shipment_id_from_row(table, row)
            field_name = self.column_to_field_name.get(item.column())
            if shipment_id and field_name:
                item.setBackground(QColor("transparent"))
                self.shipment_colors[name].pop((shipment_id, field_name), None)
                self.save_shipment_colors(name)
        elif action == address_action:
            job_item = table.item(row, 0) if row >= 0 else None
            job_number = job_item.text() if job_item else ""
            if job_number:
                self.show_mie_trak_address(job_number)
        elif action in status_actions:
            self.change_status(table, row, status_actions[action])

    def change_status(self, table, row, new_status):
        """Change shipment status with flexible version control"""
        if self.read_only:
            return

        job_item = table.item(row, 0)
        shipment = job_item.data(Qt.ItemDataRole.UserRole) if job_item else None
        if not shipment or shipment.get("status") == new_status:
            return

        def update_ui_after_success(updated_data):
            """Helper to update UI consistently"""
            shipment["status"] = new_status
            shipment['version'] = updated_data.get('version', shipment.get('version', 1) + 1)
            shipment['last_modified_by'] = self.user_info.get('id')
            job_item.setData(Qt.ItemDataRole.UserRole, shipment)

            job_item.setBackground(QColor("transparent"))
            self.refresh_status_chip_for_row(table, row)

            self.show_toast("Status updated successfully", color="#16A34A")

        try:
            # Intentar con la versión actual conocida
            current_version = int(shipment.get('version', 1) or 1)
            
            api_response = self.api_client.update_shipment_with_version(
                shipment['id'],
                {"status": new_status},
                current_version
            )

            if api_response.is_success():
                updated_shipment = api_response.get_data()
                update_ui_after_success(updated_shipment)
                return

            elif api_response.status_code == 409:
                # Conflicto de versión - obtener la versión más reciente automáticamente
                print(f"Version conflict detected for shipment {shipment['id']}, attempting to resolve...")
                
                latest_resp = self.api_client.get_shipment_by_id(shipment['id'])
                if latest_resp.is_success():
                    latest_shipment = latest_resp.get_data()
                    latest_version = int(latest_shipment.get('version', current_version))
                    
                    # Actualizar datos locales con la información más reciente
                    for key, value in latest_shipment.items():
                        if key in shipment:
                            shipment[key] = value
                    
                    # Intentar nuevamente con la versión correcta
                    retry_response = self.api_client.update_shipment_with_version(
                        shipment['id'], 
                        {"status": new_status}, 
                        latest_version
                    )
                    
                    if retry_response.is_success():
                        updated_shipment = retry_response.get_data()
                        update_ui_after_success(updated_shipment)
                        print(f"Successfully resolved version conflict for shipment {shipment['id']}")
                        return
                    else:
                        print(f"Retry failed: {retry_response.get_error()}")
                        self.show_error(f"Failed to update status after resolving conflict: {retry_response.get_error()}")
                else:
                    print(f"Could not fetch latest version: {latest_resp.get_error()}")
                    self.show_error("Could not resolve version conflict. Please refresh and try again.")
            else:
                self.show_error(f"Failed to update status: {api_response.get_error()}")

        except Exception as e:
            print(f"Exception in change_status: {str(e)}")
            self.show_error(f"Failed to update status: {str(e)}")

    def show_mie_trak_address(self, job_number: str):
        """Fetch and display Mie Trak address for a job directly from DB"""
        try:
            address = get_mie_trak_address(job_number)
            QMessageBox.information(
                self, "Mie Trak Address", address or "No address found"
            )
        except Exception as e:
            self.show_error(str(e))

    def save_shipment_colors(self, name):
        """Guardar colores de shipments."""
        self.settings_mgr.save_shipment_colors(name, self.shipment_colors[name])

    def save_cell_colors(self, name):
        """DEPRECATED: Use save_shipment_colors instead."""
        pass

    def apply_saved_cell_colors(self, table, name):
        """Aplicar colores guardados basados en shipment_id y field_name."""
        for row in range(table.rowCount()):
            shipment_id = self.get_shipment_id_from_row(table, row)
            if not shipment_id:
                continue

            for col in range(table.columnCount()):
                field_name = self.column_to_field_name.get(col)
                if not field_name:
                    continue

                color = self.shipment_colors.get(name, {}).get((shipment_id, field_name))
                if color:
                    item = table.item(row, col)
                    if item:
                        item.setBackground(QColor(color))
    
    def create_professional_status_bar(self):
        """Crear status bar profesional"""
        self.status_bar = QStatusBar()
        self.setStatusBar(self.status_bar)
        
        # Widgets del status bar
        self.record_count_label = QLabel("Showing 0 of 0")
        apply_scaled_font(self.record_count_label, offset=1, weight=QFont.Weight.Medium)
        self.record_count_label.setStyleSheet("color: #6B7280; font-weight: 500;")

        self.last_update_label = QLabel("Updated —")
        apply_scaled_font(self.last_update_label, offset=1)
        self.last_update_label.setStyleSheet("color: #6B7280;")
        self.last_update_label.setToolTip("No updates yet")

        self.connection_status_label = QLabel("Disconnected")
        apply_scaled_font(self.connection_status_label, offset=1, weight=QFont.Weight.DemiBold)
        self.connection_status_label.setStyleSheet("color: #EF4444; font-weight: 600;")
        
        self.status_bar.addWidget(self.record_count_label)
        self.status_bar.addPermanentWidget(self.last_update_label)
        self.status_bar.addPermanentWidget(self.connection_status_label)
        
        self.status_bar.setStyleSheet("""
            QStatusBar {
                background: #F9FAFB;
                border-top: 1px solid #E5E7EB;
                padding: 6px 15px;
            }
        """)
    
    def apply_professional_theme(self):
        """Aplicar tema profesional"""
        self.setStyleSheet(f"""
            QMainWindow {{
                background: #F7F9FC;
            }}
            QWidget {{
                font-family: '{MODERN_FONT}', 'Inter', 'Roboto', 'Helvetica Neue', sans-serif;
            }}
        """)

    # Resto de métodos permanecen igual pero con ajustes menores para status
    def setup_websocket(self):
        """Configurar cliente WebSocket"""
        try:
            self.ws_client = WebSocketClient()
            self.ws_client.message_received.connect(self.handle_websocket_message)
            self.ws_client.connection_status.connect(self.update_connection_status)
            self.ws_client.start()
            print("WebSocket client iniciado")
        except Exception as e:
            print(f"Error configurando WebSocket: {e}")
    
    def update_connection_status(self, connected):
        """Actualizar status de conexión profesional"""
        if connected:
            self.connection_indicator.setStyleSheet(
                "background-color: #10B981; border-radius: 5px;"
            )
            self.connection_indicator.setToolTip(f"Connected to {self.server_host}")
            self.connection_status_label.setText(f"Connected · {self.server_host}")
            self.connection_status_label.setStyleSheet("color: #10B981; font-weight: 600;")
        else:
            self.connection_indicator.setStyleSheet(
                "background-color: #EF4444; border-radius: 5px;"
            )
            self.connection_indicator.setToolTip(f"Disconnected from {self.server_host}")
            self.connection_status_label.setText("Disconnected")
            self.connection_status_label.setStyleSheet("color: #EF4444; font-weight: 600;")
    
    def handle_websocket_message(self, message):
        """Manejar mensajes del WebSocket"""
        try:
            data = json.loads(message)
            msg_type = data.get("type")
            
            if msg_type in ["shipment_created", "shipment_updated", "shipment_deleted"]:
                action_by = data["data"].get("action_by", "User")
                job_number = data["data"].get("job_number", "")

                # Solo recargar para actualizaciones realizadas por otros usuarios
                if msg_type != "shipment_updated" or action_by != self.user_info.get("username"):
                    self.load_shipments_async()

                # Notificación discreta solo si la acción la realizó otro usuario
                if action_by != self.user_info.get("username"):
                    if msg_type == "shipment_created":
                        self.show_toast(f"New shipment created: Job #{job_number}")
                    elif msg_type == "shipment_updated":
                        self.show_toast(f"Shipment updated: Job #{job_number}")
                    elif msg_type == "shipment_deleted":
                        self.show_toast(f"Shipment deleted: Job #{job_number}")
                    
        except json.JSONDecodeError:
            pass
        except Exception as e:
            print(f"Error procesando mensaje WebSocket: {e}")
    
    

    def show_toast(self, message, color="#3B82F6"):
        """Mostrar notificación visual flotante"""
        show_popup_notification(self, message, color=color)
    
    def on_tab_changed(self, index):
        """Manejar cambio de tab optimizado"""
        print(f"Cambio de tab: {index}")
        if index == 0:  # Active tab
            if not self._tables_populated["active"]:
                self.populate_active_table()
                self._tables_populated["active"] = True
            if not self.read_only:
                self.add_btn.setEnabled(True)
        else:  # History tab
            print("Abriendo tab de historial")
            if not self._tables_populated["history"]:
                self.populate_history_table()
                self._tables_populated["history"] = True
            if not self.read_only:
                self.add_btn.setEnabled(False)

        self.update_status()
        self.on_selection_changed()
        self.update_filter_button_state()
    
    def on_selection_changed(self):
        """Manejar cambio de selección en tabla"""
        current_table = self.get_current_table()
        has_selection = len(current_table.selectionModel().selectedRows()) > 0
        if self.read_only:
            self.delete_btn.setEnabled(False)
        else:
            self.delete_btn.setEnabled(has_selection)
    
    def get_current_table(self):
        """Obtener la tabla actualmente activa"""
        return self.active_table if self.tab_widget.currentIndex() == 0 else self.history_table
    
    def is_shipped(self, shipment):
        """Verificar si un shipment ya fue enviado"""
        shipped_date = shipment.get("shipped")
        if not shipped_date:
            return False
        shipped_date = str(shipped_date).strip()
        return bool(shipped_date and shipped_date.lower() not in ["", "n/a", "pending", "tbd"])

    def _show_loading_indicator(self):
        """Mostrar indicador de progreso y desactivar controles"""
        self._hide_loading_indicator()
        self.progress_dialog = QProgressDialog("Loading shipments...", None, 0, 0, self)
        self.progress_dialog.setWindowTitle("Loading")
        self.progress_dialog.setWindowModality(Qt.WindowModality.ApplicationModal)
        self.progress_dialog.setCancelButton(None)
        self.progress_dialog.show()

        widgets = [
            self.active_table,
            self.history_table,
            self.add_btn,
            self.delete_btn,
            self.columns_btn,
            self.filters_btn,
            self.export_btn,
            self.refresh_top_btn,
            self.print_top_btn,
        ]
        if hasattr(self, "user_btn"):
            widgets.append(self.user_btn)

        self._disabled_widgets = {w: w.isEnabled() for w in widgets}
        for w in self._disabled_widgets:
            w.setEnabled(False)

    def _hide_loading_indicator(self):
        """Ocultar indicador de progreso y restaurar controles"""
        if hasattr(self, "progress_dialog") and self.progress_dialog:
            self.progress_dialog.close()
            self.progress_dialog = None
        if hasattr(self, "_disabled_widgets"):
            for w, state in self._disabled_widgets.items():
                w.setEnabled(state)
            del self._disabled_widgets

    def load_shipments_async(self):
        """Cargar shipments de forma asíncrona"""
        print("Iniciando carga asíncrona de shipments...")
        self.record_count_label.setText("Loading records...")
        self._show_loading_indicator()
        # Detener hilo previo si todavía se está ejecutando
        if hasattr(self, "shipment_loader") and self.shipment_loader.isRunning():
            self.shipment_loader.quit()
            self.shipment_loader.wait()

        self.shipment_loader = ShipmentLoader(self.api_client)
        self.shipment_loader.data_loaded.connect(self.on_shipments_loaded)
        self.shipment_loader.error_occurred.connect(self.on_shipments_error)
        self.shipment_loader.start()

    def on_shipments_loaded(self, shipments):
        """Callback cuando se cargan los shipments"""
        self._hide_loading_indicator()
        print(f"Shipments cargados: {len(shipments)}")
        self.shipments = shipments
        self._last_update_dt = datetime.now()
        
        # Separar datos para cache
        self._active_shipments = [s for s in shipments if not self.is_shipped(s)]
        self._history_shipments = [s for s in shipments if self.is_shipped(s)]
        
        # Marcar tablas como no pobladas
        self._tables_populated = {"active": False, "history": False}
        self._search_row_visibility = {"active": [], "history": []}
        
        # Poblar tabla actual
        current_tab = self.tab_widget.currentIndex()
        if current_tab == 0:
            self.populate_active_table()
            self._tables_populated["active"] = True
        else:
            self.populate_history_table()
            self._tables_populated["history"] = True

        self.update_status()
        self.update_filter_button_state()

    def on_shipments_error(self, error_msg):
        """Callback cuando hay error cargando shipments"""
        self._hide_loading_indicator()
        print(f"Error cargando shipments: {error_msg}")
        self.show_error(f"Failed to load shipments: {error_msg}")
        self.record_count_label.setText("Error loading records")
    
    def populate_active_table(self):
        """Poblar tabla activa"""
        self.populate_table_fast(self.active_table, self._active_shipments, is_active=True)
    
    def populate_history_table(self):
        """Poblar tabla de historial"""
        print(f"Populando historial: {len(self._history_shipments)} shipments totales")
        self.populate_table_fast(self.history_table, self._history_shipments, is_active=False)
    
    def populate_table_fast(self, table, shipments, is_active=True):
        """Poblar tabla de forma optimizada"""
        try:
            self.updating_table = True
            table.setUpdatesEnabled(False)

            # Mantener columna y orden de sort actuales
            header = table.horizontalHeader()
            sort_col = header.sortIndicatorSection() if table.isSortingEnabled() else -1
            sort_order = header.sortIndicatorOrder() if table.isSortingEnabled() else Qt.SortOrder.AscendingOrder

            table.setSortingEnabled(False)

            row_count = len(shipments)
            table.setRowCount(row_count)

            for row, shipment in enumerate(shipments):
                self.populate_table_row(table, row, shipment, is_active)

                # Procesar eventos periódicamente para mantener la UI receptiva
                if row and row % 200 == 0:
                    QApplication.processEvents(QEventLoop.ProcessEventsFlag.AllEvents)

            table.setSortingEnabled(True)
            if sort_col >= 0:
                table.sortItems(sort_col, sort_order)

            table_name = "active" if is_active else "history"
            self.apply_saved_cell_colors(table, table_name)

            # Inicializar estado de búsqueda y aplicar filtros combinados
            self._search_row_visibility[table_name] = [True] * row_count
            if self.search_edit.text().strip():
                self.update_search_visibility(table, table_name)
            self.apply_row_filters(table, table_name)

            # El ajuste de filas a su contenido puede ser costoso para miles de
            # registros. Dejamos un tamaño fijo establecido en la configuración
            table.setUpdatesEnabled(True)
            self.refresh_pinned_columns(table, table_name)
            self.updating_table = False
            print(
                f"Tabla {'activa' if is_active else 'historial'} poblada: {row_count} filas"
            )
            
        except Exception as e:
            table.setUpdatesEnabled(True)
            self.updating_table = False
            print(f"Error poblando tabla: {e}")
            raise

    def _prepare_cell_metadata(self, column: int, value) -> dict[str, object]:
        raw_text = "" if value is None else str(value)
        normalized = raw_text.strip()
        placeholder_original = normalized if normalized == "01/01/01" else None
        if placeholder_original:
            normalized = ""

        is_placeholder = not normalized
        display_text = "—" if is_placeholder else normalized

        tooltip = ""
        if placeholder_original:
            tooltip = f"Original: {placeholder_original}"
        elif normalized:
            tooltip = raw_text if isinstance(value, str) else normalized

        return {
            "display": display_text,
            "normalized": normalized,
            "tooltip": tooltip,
            "placeholder": is_placeholder,
            "original": raw_text,
        }

    def populate_table_row(self, table, row, shipment, is_active):
        """Poblar una fila de la tabla con estilo profesional"""
        job_item = None
        placeholder_brush = self.PLACEHOLDER_BRUSH
        for col, key in enumerate(self.TABLE_COLUMN_KEYS):
            item_text = shipment.get(key, "")
            metadata = self._prepare_cell_metadata(col, item_text)

            if col in self.DATE_COLUMN_INDEXES:
                item = DateSortableItem(metadata["normalized"], empty_display="—")
                item.setData(Qt.ItemDataRole.EditRole, metadata["normalized"])
            else:
                item = QTableWidgetItem(metadata["display"])
                item.setData(Qt.ItemDataRole.EditRole, metadata["normalized"])

            if not is_active and col == 7 and item_text:  # Shipped en history
                shipped_font = QFont(MODERN_FONT, max(6, get_base_font_size() + 1), QFont.Weight.Medium)
                item.setFont(shipped_font)
                item.setForeground(QColor("#059669"))
                item.setData(Qt.ItemDataRole.UserRole + 5, 1)

            item.setTextAlignment(Qt.AlignmentFlag.AlignVCenter | Qt.AlignmentFlag.AlignLeft)

            if col == 0:
                job_item = item
                # store full shipment data for easy retrieval even after sorting
                item.setData(Qt.ItemDataRole.UserRole, shipment)
                # Asegurar que version esté disponible (valor por defecto si no existe)
                if 'version' not in shipment:
                    shipment['version'] = 1
                # job number no editable
                item.setFlags(item.flags() & ~Qt.ItemFlag.ItemIsEditable)
            elif col in self.CENTER_ALIGN_COLUMNS:
                item.setTextAlignment(Qt.AlignmentFlag.AlignVCenter | Qt.AlignmentFlag.AlignCenter)
            elif col in self.RIGHT_ALIGN_COLUMNS:
                item.setTextAlignment(Qt.AlignmentFlag.AlignVCenter | Qt.AlignmentFlag.AlignRight)

            tooltip = metadata["tooltip"]
            if tooltip:
                item.setToolTip(tooltip)
            else:
                item.setToolTip("")

            if metadata["placeholder"]:
                item.setForeground(placeholder_brush)

            # store original flags to avoid calling item.flags() during edits
            # Qt6's ItemFlag cannot be converted directly to int; use the .value
            item.setData(
                Qt.ItemDataRole.UserRole + 1,
                item.flags().value,
            )
            if item.data(Qt.ItemDataRole.UserRole + 5) is None:
                item.setData(Qt.ItemDataRole.UserRole + 5, 0)

            item.setData(Qt.ItemDataRole.UserRole + 9, metadata["original"])

            table.setItem(row, col, item)

        if job_item is not None:
            self.refresh_status_chip_for_row(table, row)

        # La altura de las filas se ajusta al finalizar el poblado completo

    def shipment_matches_search(self, shipment, search_text):
        """Determinar si un shipment coincide con el texto de búsqueda."""
        if not shipment:
            return False
        if not search_text:
            return True

        def safe_lower(value):
            return str(value or "").lower()

        lowered = search_text.lower()
        for field in (
            "job_number",
            "job_name",
            "description",
            "shipping_notes",
            "invoice_number",
            "qc_notes",
            "status",
        ):
            if lowered in safe_lower(shipment.get(field)):
                return True
        return False
    
    def update_search_visibility(self, table, name):
        """Actualizar coincidencias de búsqueda por fila para una tabla."""
        search_text = self.search_edit.text().lower().strip()
        matches = []
        for row in range(table.rowCount()):
            job_item = table.item(row, 0)
            shipment = job_item.data(Qt.ItemDataRole.UserRole) if job_item else None
            matches.append(self.shipment_matches_search(shipment, search_text))
        self._search_row_visibility[name] = matches
        return sum(1 for match in matches if match)
    
    def apply_row_filters(self, table, name):
        """Aplicar filtros combinados de búsqueda y fecha a una tabla."""
        search_matches = self._search_row_visibility.get(name)
        if not search_matches or len(search_matches) != table.rowCount():
            search_matches = [True] * table.rowCount()
            self._search_row_visibility[name] = search_matches

        active_filters = self.date_filters.get(name, {})
        visible_count = 0

        table.setUpdatesEnabled(False)
        try:
            for row in range(table.rowCount()):
                visible = search_matches[row]
                if visible and active_filters:
                    for column, filter_data in active_filters.items():
                        if not self.row_matches_date_filter(table, row, column, filter_data):
                            visible = False
                            break

                should_hide = not visible
                if table.isRowHidden(row) != should_hide:
                    table.setRowHidden(row, should_hide)

                if visible:
                    visible_count += 1
        finally:
            table.setUpdatesEnabled(True)

        return visible_count

    def on_search_text_changed(self, _text):
        """Debounce de búsqueda y actualización visual de filtros."""
        if hasattr(self, "search_timer"):
            self.search_timer.start()
        self.update_filter_button_state()

    def filters_active(self):
        if hasattr(self, "search_edit") and self.search_edit.text().strip():
            return True
        for table_filters in self.date_filters.values():
            if table_filters:
                return True
        return False

    def update_filter_button_state(self):
        """Resaltar el botón de filtros cuando hay filtros activos."""
        if not hasattr(self, "filters_btn"):
            return
        label = "Filters"
        if self.filters_active():
            label = "Filters •"
        if self.filters_btn.text() != label:
            self.filters_btn.setText(label)

    def count_visible_rows(self, table):
        """Contar filas visibles actuales en una tabla."""
        return sum(1 for row in range(table.rowCount()) if not table.isRowHidden(row))

    def perform_filter(self):
        """Ejecutar filtrado optimizado"""
        for table, name in ((self.active_table, "active"), (self.history_table, "history")):
            if not self._tables_populated.get(name):
                continue
            self.update_search_visibility(table, name)
            self.apply_row_filters(table, name)
        self.update_status()
        self.update_filter_button_state()
    
    def update_status(self):
        """Actualizar información del status bar"""
        current_tab = self.tab_widget.currentIndex()
        table = self.active_table if current_tab == 0 else self.history_table
        visible_count = self.count_visible_rows(table) if isinstance(table, QTableWidget) else 0
        total_count = len(self._active_shipments) if current_tab == 0 else len(self._history_shipments)

        self.record_count_label.setText(f"Showing {visible_count} of {total_count}")

        if self._last_update_dt is None:
            self.last_update_label.setText("Updated —")
            self.last_update_label.setToolTip("No updates yet")
            return

        relative = self._format_relative_time(datetime.now() - self._last_update_dt)
        exact_time = self._last_update_dt.strftime("%Y-%m-%d %H:%M:%S")
        self.last_update_label.setText(f"Updated {relative}")
        self.last_update_label.setToolTip(f"Last update at {exact_time}")

    def _format_relative_time(self, delta: timedelta) -> str:
        seconds = max(int(delta.total_seconds()), 0)
        if seconds < 5:
            return "just now"
        if seconds < 60:
            return f"{seconds}s ago"
        minutes = seconds // 60
        if minutes < 60:
            return f"{minutes}m ago"
        hours = minutes // 60
        if hours < 24:
            return f"{hours}h ago"
        days = hours // 24
        return f"{days}d ago"
    
    def truncate_text(self, text, max_length):
        """Truncar texto con puntos suspensivos"""
        if len(text) > max_length:
            return text[:max_length-3] + "..."
        return text
    
    def add_shipment(self):
        """Agregar nuevo shipment"""
        if self.read_only:
            return
        try:
            from .shipment_dialog import ModernShipmentDialog

            dialog = ModernShipmentDialog(api_client=self.api_client)
            if dialog.exec() == QDialog.DialogCode.Accepted:
                self.load_shipments_async()
                self.show_toast("Shipment saved successfully", color="#16A34A")
        except Exception as e:
            print(f"Error abriendo diálogo de nuevo shipment: {e}")
            self.show_error(f"Error opening new shipment dialog: {str(e)}")
    
    def edit_shipment(self):
        """Permitir edición directa de la celda seleccionada"""
        if self.read_only:
            return
        current_table = self.get_current_table()
        item = current_table.currentItem()
        if item:
            current_table.editItem(item)

    def on_item_changed(self, item):
        """Save cell changes with flexible version control"""
        if self.updating_table or self.read_only:
            return

        table = item.tableWidget()
        row = item.row()
        col = item.column()
        field = self.column_field_map.get(col)

        if field is None:
            return

        job_item = table.item(row, 0)
        shipment = job_item.data(Qt.ItemDataRole.UserRole) if job_item else None
        if not shipment:
            return

        old_value = shipment.get(field, "") or ""
        if isinstance(old_value, str):
            old_value = old_value.strip()

        new_value = item.data(Qt.ItemDataRole.EditRole)
        if new_value is None:
            new_value = ""
        if isinstance(new_value, str):
            new_value = new_value.strip()

        # Normalizar valores para campos de fecha (permitiendo marcador "-")
        date_fields = {"qc_release", "created", "ship_plan", "shipped"}
        if field in date_fields and isinstance(new_value, str) and new_value == "-":
            new_value = ""

        if new_value == (old_value or ""):  # No real changes
            return

        # Asegurar que el valor mostrado coincida con el guardado
        if field in date_fields and not new_value:
            item.setText("-")

        def update_local_data(updated_data):
            """Helper to update local data consistently"""
            shipment[field] = new_value
            shipment['version'] = updated_data.get('version', shipment.get('version', 1) + 1)
            shipment['last_modified_by'] = self.user_info.get('id')
            job_item.setData(Qt.ItemDataRole.UserRole, shipment)
            for dataset in (self.shipments, self._active_shipments, self._history_shipments):
                for s in dataset:
                    if s["id"] == shipment["id"]:
                        s[field] = new_value
                        s["version"] = shipment["version"]
                        break
            self.show_toast("Changes saved successfully", color="#16A34A")
            table_name = "active" if table is self.active_table else "history"
            self.apply_date_filters_to_table(table, table_name)
            self._last_update_dt = datetime.now()
            self.update_status()

        try:
            # Intentar con versión actual
            current_version = int(shipment.get('version', 1) or 1)

            api_response = self.api_client.update_shipment_with_version(
                shipment['id'],
                {field: new_value},
                current_version
            )

            if api_response.is_success():
                updated_shipment = api_response.get_data()
                update_local_data(updated_shipment)
                return

            elif api_response.status_code == 409:
                # Conflicto de versión - resolver automáticamente
                print(f"Version conflict on field '{field}' for shipment {shipment['id']}, resolving...")
                
                latest_resp = self.api_client.get_shipment_by_id(shipment['id'])
                if latest_resp.is_success():
                    latest_shipment = latest_resp.get_data()
                    latest_version = int(latest_shipment.get('version', current_version))
                    
                    # Verificar si el campo que estamos editando también fue modificado por otro usuario
                    latest_field_value = latest_shipment.get(field, "")
                    if latest_field_value != old_value:
                        # El campo fue modificado por otro usuario - mostrar conflicto y valor actual
                        from PyQt6.QtWidgets import QMessageBox
                        msg = QMessageBox(self)
                        msg.setIcon(QMessageBox.Icon.Question)
                        msg.setWindowTitle("Field Conflict Detected")
                        msg.setText(f"Another user modified the '{field}' field.")
                        msg.setInformativeText(f"Your value: '{new_value}'\nCurrent value: '{latest_field_value}'\n\nDo you want to overwrite with your value?")
                        msg.setStandardButtons(QMessageBox.StandardButton.Yes | QMessageBox.StandardButton.No)
                        msg.setDefaultButton(QMessageBox.StandardButton.No)
                        
                        if msg.exec() != QMessageBox.StandardButton.Yes:
                            # Usuario decidió no sobrescribir - revertir cambio local
                            item.setText(str(latest_field_value))
                            for key, value in latest_shipment.items():
                                if key in shipment:
                                    shipment[key] = value
                            job_item.setData(Qt.ItemDataRole.UserRole, shipment)
                            self.show_toast("Change cancelled - field updated with current value", color="#F59E0B")
                            return

                    # Actualizar datos locales con información más reciente (excepto el campo que estamos editando)
                    for key, value in latest_shipment.items():
                        if key in shipment and key != field:
                            shipment[key] = value
                    
                    # Intentar nuevamente con la versión correcta
                    retry_response = self.api_client.update_shipment_with_version(
                        shipment['id'], 
                        {field: new_value}, 
                        latest_version
                    )
                    
                    if retry_response.is_success():
                        updated_shipment = retry_response.get_data()
                        update_local_data(updated_shipment)
                        print(f"Successfully resolved field conflict for '{field}' in shipment {shipment['id']}")
                        return
                    else:
                        # Revertir cambio
                        item.setText(str(old_value))
                        self.show_error(f"Failed to save after resolving conflict: {retry_response.get_error()}")
                else:
                    # Revertir cambio
                    item.setText(str(old_value))
                    self.show_error("Could not resolve version conflict. Please refresh and try again.")
            else:
                # Revertir cambio
                item.setText(str(old_value))
                self.show_error(f"Failed to save changes: {api_response.get_error()}")

        except Exception as e:
            # Revertir cambio
            item.setText(str(old_value))
            print(f"Exception in on_item_changed: {str(e)}")
            self.show_error(f"Failed to save changes: {str(e)}")
    
    def delete_shipment(self):
        """Eliminar shipment seleccionado"""
        if self.read_only:
            return
        try:
            current_table = self.get_current_table()
            selected_rows = current_table.selectionModel().selectedRows()
            if not selected_rows:
                return
            
            row = selected_rows[0].row()
            shipment_item = current_table.item(row, 0)
            if not shipment_item:
                return
            shipment = shipment_item.data(Qt.ItemDataRole.UserRole)
            if not shipment:
                return
            
            # Confirmación profesional
            msg = QMessageBox(self)
            msg.setIcon(QMessageBox.Icon.Question)
            msg.setWindowTitle("Confirm Deletion")
            msg.setText("Are you sure you want to delete this shipment?")
            msg.setInformativeText(f"Job #{shipment['job_number']} - {shipment['job_name']}")
            msg.setStandardButtons(QMessageBox.StandardButton.Yes | QMessageBox.StandardButton.No)
            msg.setDefaultButton(QMessageBox.StandardButton.No)
            
            # Estilo profesional para el mensaje
            msg.setStyleSheet(f"""
                QMessageBox {{
                    background: #FFFFFF;
                    font-family: '{MODERN_FONT}';
                }}
                QMessageBox QPushButton {{
                    background: #3B82F6;
                    color: white;
                    border: none;
                    padding: 8px 20px;
                    border-radius: 4px;
                    font-weight: 500;
                    min-width: 80px;

                }}
                QMessageBox QPushButton:hover {{
                    background: #2563EB;
                }}
                QMessageBox QPushButton[text="No"] {{
                    background: #6B7280;
                }}
                QMessageBox QPushButton[text="No"]:hover {{
                    background: #4B5563;
                }}
            """)
            
            if msg.exec() == QMessageBox.StandardButton.Yes:
                api_response = self.api_client.delete_shipment(shipment['id'])

                if api_response.is_success():
                    self.load_shipments_async()
                    self.show_toast(f"Shipment deleted: Job #{shipment['job_number']}")
                else:
                    self.show_error(f"Failed to delete shipment: {api_response.get_error()}")

        except Exception as e:
            print(f"Error eliminando shipment: {e}")
            self.show_error(f"Error deleting shipment: {str(e)}")
    
    def show_error(self, message):
        """Mostrar mensaje de error profesional"""
        msg = QMessageBox(self)
        msg.setIcon(QMessageBox.Icon.Critical)
        msg.setWindowTitle("Error")
        msg.setText(message)
        msg.setStyleSheet(f"""
            QMessageBox {{
                background: #FFFFFF;
                font-family: '{MODERN_FONT}';
            }}
            QMessageBox QPushButton {{
                background: #EF4444;
                color: white;
                border: none;
                padding: 8px 20px;
                border-radius: 4px;
                font-weight: 500;
                min-width: 80px;
            }}
            QMessageBox QPushButton:hover {{
                background: #DC2626;
            }}
        """)
        msg.exec()

    def keyPressEvent(self, event):  # type: ignore[override]
        if event.matches(QKeySequence.StandardKey.Find):
            self.search_edit.setFocus()
            self.search_edit.selectAll()
            event.accept()
            return

        if event.key() == Qt.Key.Key_Escape:
            handled = False
            if hasattr(self, "search_edit"):
                if self.search_edit.text():
                    self.search_edit.clear()
                    handled = True
                elif self.search_edit.hasFocus():
                    self.search_edit.clearFocus()
                    handled = True
            if handled:
                event.accept()
                return
        super().keyPressEvent(event)

    def open_user_management(self):
        """Abrir diálogo de gestión de usuarios"""
        from .user_dialog import UserManagementDialog
        dialog = UserManagementDialog(token=self.token)
        dialog.exec()

    def open_settings_dialog(self):
        """Open settings dialog to configure server URLs"""
        dlg = SettingsDialog(self.settings_mgr)
        if dlg.exec() == QDialog.DialogCode.Accepted:
            self.apply_global_font_preferences()
            if hasattr(self, "ws_client"):
                self.ws_client.stop()
            self.setup_websocket()
            self.load_shipments_async()

    def print_table_to_pdf(self):
        """Export current table view to a professional PDF that fits on one page"""
        # Verificar dependencias antes de continuar
        missing_deps = []

        try:
            import reportlab
        except ImportError:
            missing_deps.append("reportlab")

        try:
            from reportlab.lib.pagesizes import LEGAL
        except ImportError:
            missing_deps.append("reportlab (lib.pagesizes)")

        try:
            from reportlab.platypus import SimpleDocTemplate
        except ImportError:
            missing_deps.append("reportlab (platypus)")

        if missing_deps:
            error_msg = f"Missing dependencies: {', '.join(missing_deps)}\n\n"
            error_msg += "Please install with:\n"
            error_msg += "pip install reportlab pillow\n\n"
            error_msg += "Make sure you're in the correct virtual environment."

            self.show_error(error_msg)
            return

        try:
            from reportlab.lib.pagesizes import LEGAL
            from reportlab.platypus import (
                SimpleDocTemplate,
                Table,
                TableStyle,
                Paragraph,
                Spacer,
            )
            from reportlab.lib import colors
            from reportlab.lib.styles import getSampleStyleSheet, ParagraphStyle
            from reportlab.lib.units import inch

            # Ruta por defecto en carpeta de Documentos
            docs_dir = QStandardPaths.writableLocation(
                QStandardPaths.StandardLocation.DocumentsLocation
            )
            timestamp = datetime.now().strftime("%Y%m%d_%H%M%S")

            # Determinar nombre según tab actual
            tab_name = "Active" if self.tab_widget.currentIndex() == 0 else "History"
            file_path = os.path.join(
                docs_dir, f"Shipping_Schedule_{tab_name}_{timestamp}.pdf"
            )

            # Usar formato vertical con papel Legal (8.5" x 14")
            page_width, page_height = LEGAL

            # Márgenes mínimos para maximizar espacio disponible
            margin = 20
            doc = SimpleDocTemplate(
                file_path,
                pagesize=LEGAL,
                leftMargin=margin,
                rightMargin=margin,
                topMargin=margin,
                bottomMargin=margin,
            )

            # Obtener tabla actual y datos
            current_table = self.get_current_table()
            rows = current_table.rowCount()

            if rows == 0:
                self.show_error("No data to export")
                return

            # Solo las columnas necesarias
            headers = [
                "Job Number",
                "Job Name",
                "Description",
                "QC Release",
                "Crated",
                "Ship Plan",
            ]

            # Mapeo de columnas: posición en el PDF -> columna en la tabla original
            # La tabla principal tiene las columnas en el siguiente orden:
            # 0: Job Number, 1: Job Name, 2: Description, 3: QC Release,
            # 4: QC Notes, 5: Crated, 6: Ship Plan, 7: Shipped, 8: Invoice Number, 9: Notes
            # Para el PDF solo exportamos seis columnas específicas y es importante
            # que los índices coincidan exactamente con el orden de la tabla para
            # evitar desalineaciones.  El mapeo anterior usaba los índices
            # [0, 1, 2, 4, 6, 7], lo que provocaba que la columna "QC Release"
            # mostrara los datos de "QC Notes" y que las columnas siguientes se
            # desplazaran.  Ajustamos el mapeo para que cada encabezado apunte a la
            # columna correcta.
            column_map = [0, 1, 2, 3, 5, 6]

            # Preparar datos con solo las columnas seleccionadas
            raw_data = [headers]
            for row in range(rows):
                row_data = []
                for col_index in column_map:
                    item = current_table.item(row, col_index)
                    text = item.text() if item else ""
                    row_data.append(text)
                raw_data.append(row_data)

            print(
                f"📊 Exportando {len(raw_data)-1} filas con {len(headers)} columnas seleccionadas"
            )

            # Calcular espacio disponible
            styles = getSampleStyleSheet()

            # Título compacto
            title_style = ParagraphStyle(
                "CustomTitle",
                parent=styles["Title"],
                fontSize=14,
                spaceBefore=0,
                spaceAfter=6,
                alignment=1,  # Center
            )

            title = Paragraph(f"Shipping Schedule - {tab_name}", title_style)
            title_height = 25  # Estimado para el título compacto

            # Espacio disponible para la tabla
            available_width = doc.width
            available_height = doc.height - title_height - 10  # 10 para spacing

            print(
                f"📐 Espacio disponible: {available_width} x {available_height}"
            )

            # === ALGORITMO DE AJUSTE AUTOMÁTICO ===

            # Anchos relativos optimizados para las 6 columnas en formato vertical
            relative_widths = [0.12, 0.25, 0.30, 0.12, 0.11, 0.10]

            # Calcular anchos absolutos
            col_widths = [available_width * w for w in relative_widths]

            # Función para crear tabla con parámetros dados
            def create_table_with_params(font_size, padding, row_height_factor=1.0):
                # Estilo de celda adaptativo
                cell_style = ParagraphStyle(
                    "CellStyle",
                    parent=styles["BodyText"],
                    fontSize=font_size,
                    leading=font_size * 1.1,
                    wordWrap="CJK",
                    alignment=0,  # Left align
                    spaceBefore=0,
                    spaceAfter=0,
                )

                # Convertir datos a Paragraphs con el estilo apropiado
                processed_data = []
                for r, row in enumerate(raw_data):
                    processed_row = []
                    for c, cell_text in enumerate(row):
                        # Truncar texto muy largo para optimizar
                        if len(str(cell_text)) > 100:
                            cell_text = str(cell_text)[:97] + "..."

                        para = Paragraph(str(cell_text), cell_style)
                        processed_row.append(para)
                    processed_data.append(processed_row)

                # Crear tabla
                table = Table(
                    processed_data,
                    colWidths=col_widths,
                    repeatRows=1,  # Repetir header si se extiende a múltiples páginas
                )

                # Aplicar estilo
                table_style = TableStyle(
                    [
                        # Bordes y grid
                        ("GRID", (0, 0), (-1, -1), 0.5, colors.grey),

                        # Header styling
                        ("BACKGROUND", (0, 0), (-1, 0), colors.HexColor("#2563EB")),
                        ("TEXTCOLOR", (0, 0), (-1, 0), colors.whitesmoke),
                        ("FONTSIZE", (0, 0), (-1, 0), font_size),
                        ("FONTNAME", (0, 0), (-1, 0), "Helvetica-Bold"),

                        # Datos
                        ("FONTSIZE", (0, 1), (-1, -1), font_size),
                        ("FONTNAME", (0, 1), (-1, -1), "Helvetica"),

                        # Alineación optimizada para las 6 columnas
                        ("ALIGN", (3, 0), (5, -1), "CENTER"),
                        ("VALIGN", (0, 0), (-1, -1), "MIDDLE"),

                        # Padding
                        ("TOPPADDING", (0, 0), (-1, -1), padding),
                        ("BOTTOMPADDING", (0, 0), (-1, -1), padding),
                        ("LEFTPADDING", (0, 0), (-1, -1), padding * 0.7),
                        ("RIGHTPADDING", (0, 0), (-1, -1), padding * 0.7),

                        # Filas alternas para mejor legibilidad
                        (
                            "ROWBACKGROUNDS",
                            (0, 1),
                            (-1, -1),
                            [colors.white, colors.HexColor("#F8F9FA")],
                        ),
                    ]
                )

                table.setStyle(table_style)
                return table

            # === BÚSQUEDA BINARIA PARA EL TAMAÑO ÓPTIMO ===

            min_font = 4
            max_font = 12
            optimal_font = min_font
            optimal_padding = 1

            print("🔍 Buscando tamaño óptimo...")

            # Búsqueda binaria del tamaño de fuente óptimo
            while max_font - min_font > 0.5:
                test_font = (min_font + max_font) / 2
                test_padding = max(1, test_font * 0.3)

                test_table = create_table_with_params(test_font, test_padding)

                # Medir la tabla
                table_width, table_height = test_table.wrap(
                    available_width, available_height
                )

                print(
                    f"   Probando font={test_font:.1f}, padding={test_padding:.1f} -> {table_width:.0f}x{table_height:.0f}"
                )

                # Verificar si cabe
                if table_width <= available_width and table_height <= available_height:
                    optimal_font = test_font
                    optimal_padding = test_padding
                    min_font = test_font  # Puede ser más grande
                else:
                    max_font = test_font  # Debe ser más pequeño

            print(
                f"✅ Tamaño óptimo encontrado: font={optimal_font:.1f}, padding={optimal_padding:.1f}"
            )

            # Crear tabla final con parámetros óptimos
            final_table = create_table_with_params(optimal_font, optimal_padding)

            # Verificar medidas finales
            final_width, final_height = final_table.wrap(
                available_width, available_height
            )
            print(
                f"📏 Medidas finales: {final_width:.0f}x{final_height:.0f} (disponible: {available_width:.0f}x{available_height:.0f})"
            )

            # Construir documento
            elements = [title, final_table]

            # Texto de pie de página con la fecha actual en formato M/D/AAAA
            today = datetime.now()
            footer_text = f"Printed: {today.month}/{today.day}/{today.year}"

            def add_footer(canvas, document):
                """Agregar fecha de impresión en la esquina inferior derecha"""
                canvas.saveState()
                canvas.setFont("Helvetica", 8)
                text_width = canvas.stringWidth(footer_text, "Helvetica", 8)
                x = document.pagesize[0] - document.rightMargin - text_width
                y = document.bottomMargin * 0.5
                canvas.drawString(x, y, footer_text)
                canvas.restoreState()

            # Generar PDF con pie de página
            doc.build(elements, onFirstPage=add_footer, onLaterPages=add_footer)

            print(f"✅ PDF generado exitosamente: {file_path}")
            self.show_toast(
                f"PDF saved: {os.path.basename(file_path)}", color="#16A34A"
            )

            # Abrir PDF automáticamente
            QDesktopServices.openUrl(QUrl.fromLocalFile(file_path))

        except ImportError as e:
            error_msg = f"Import error: {str(e)}\n\n"
            error_msg += "Please ensure ReportLab is installed:\n"
            error_msg += "pip install reportlab pillow\n\n"
            error_msg += "And that you're running from the correct virtual environment."
            self.show_error(error_msg)
        except Exception as e:
            print(f"❌ Error al generar PDF: {e}")
            import traceback

            traceback.print_exc()
            self.show_error(f"Error generating PDF:\n{str(e)}")
    
    def closeEvent(self, event):
        """Manejar cierre de ventana"""
        try:
            # Guardar colores de shipments
            self.save_shipment_colors("active")
            self.save_shipment_colors("history")

            # Guardar anchos de columnas antes de cerrar
            self.save_table_column_widths(self.active_table, "active")
            self.save_table_column_widths(self.history_table, "history")

            if hasattr(self, 'ws_client'):
                self.ws_client.stop()
            if hasattr(self, 'shipment_loader') and self.shipment_loader.isRunning():
                self.shipment_loader.quit()
                self.shipment_loader.wait()
            print("Ventana principal cerrada")
            event.accept()
        except Exception as e:
            print(f"Error cerrando ventana: {e}")
            event.accept()<|MERGE_RESOLUTION|>--- conflicted
+++ resolved
@@ -868,24 +868,6 @@
         toolbar_layout.setSpacing(12)
 
         # Botones principales
-<<<<<<< HEAD
-        compact_button_kwargs = dict(
-            min_height=32,
-            min_width=0,
-            padding=(4, 8),
-            font_offset=0,
-            font_weight=QFont.Weight.Medium,
-        )
-
-        self.add_btn = ModernButton(
-            "New Shipment", "primary", **compact_button_kwargs
-        )
-        self.add_btn.clicked.connect(self.add_shipment)
-
-        self.delete_btn = ModernButton(
-            "Delete", "danger-outline", **compact_button_kwargs
-        )
-=======
         self.add_btn = ModernButton(
             "New Shipment", "primary", min_height=40, min_width=110
         )
@@ -897,7 +879,6 @@
         )
         apply_scaled_font(self.delete_btn, offset=1, weight=QFont.Weight.Medium)
         self.delete_btn.setMinimumWidth(96)
->>>>>>> 337358e7
         self.delete_btn.clicked.connect(self.delete_shipment)
         self.delete_btn.setEnabled(False)
 
@@ -907,29 +888,17 @@
 
         # Botones de utilidades de la tabla
         self.columns_btn = ModernButton(
-<<<<<<< HEAD
-            "Columns", "outline", **compact_button_kwargs
-=======
             "Columns", "outline", min_height=40, min_width=0, padding=(6, 10)
->>>>>>> 337358e7
         )
         self.columns_btn.clicked.connect(self.open_columns_menu)
 
         self.filters_btn = ModernButton(
-<<<<<<< HEAD
-            "Filters", "outline", **compact_button_kwargs
-=======
             "Filters", "outline", min_height=40, min_width=0, padding=(6, 10)
->>>>>>> 337358e7
         )
         self.filters_btn.clicked.connect(self.open_filters_menu)
 
         self.export_btn = ModernButton(
-<<<<<<< HEAD
-            "Export", "outline", **compact_button_kwargs
-=======
             "Export", "outline", min_height=40, min_width=0, padding=(6, 10)
->>>>>>> 337358e7
         )
 
         primary_layout = QHBoxLayout()
