﻿# ui/widgets.py - Widgets profesionales
<<<<<<< HEAD
from typing import Tuple, Optional
=======
from typing import Tuple
>>>>>>> e3357a7a

from PyQt6.QtWidgets import (
    QPushButton,
    QLineEdit,
    QComboBox,
    QFrame,
    QLabel,
    QVBoxLayout,
)
from PyQt6.QtGui import QFont
from PyQt6.QtCore import Qt
from core.config import MODERN_FONT
from .utils import apply_scaled_font

class ModernButton(QPushButton):
    def __init__(
        self,
        text,
        button_type="primary",
        *,
        min_height: int = 32,
        min_width: int = 80,
        padding: Tuple[int, int] | None = None,
<<<<<<< HEAD
        font_offset: Optional[int] = 4,
        font_weight: QFont.Weight | None = QFont.Weight.Medium,
        border_radius: int = 10,
=======
        font_offset: int | None = None,
        font_weight: QFont.Weight | int | None = None,
>>>>>>> e3357a7a
    ):
        super().__init__(text)
        self.button_type = button_type
        self._min_height = max(0, min_height)
        self._min_width = max(0, min_width)
        if padding is None:
            padding = (6, 16)
        self._padding_vertical = max(0, padding[0])
        self._padding_horizontal = max(0, padding[1])
<<<<<<< HEAD
        self._border_radius = max(0, border_radius)
        self.setMinimumHeight(self._min_height)
        self.setMinimumWidth(self._min_width)
        self._font_offset = font_offset if font_offset is not None else 0
        self._font_weight = font_weight
=======
        self.setMinimumHeight(self._min_height)
        self.setMinimumWidth(self._min_width)
        self._font_offset = 0 if font_offset is None else font_offset
        self._font_weight = (
            QFont.Weight.Medium if font_weight is None else font_weight
        )
>>>>>>> e3357a7a
        apply_scaled_font(self, offset=self._font_offset, weight=self._font_weight)
        self.apply_professional_style()

    def apply_professional_style(self):
        """Aplicar estilos profesionales según el tipo de botón"""
        base_style = f"""
            QPushButton {{
                border: 1px solid transparent;
<<<<<<< HEAD
                border-radius: {self._border_radius}px;
=======
                border-radius: 10px;
>>>>>>> e3357a7a
                padding: {self._padding_vertical}px {self._padding_horizontal}px;
                font-weight: 500;
                letter-spacing: 0.3px;
                text-align: center;
                min-height: {self._min_height}px;
                min-width: {self._min_width}px;
            }}
            QPushButton:disabled {{
                background-color: #F1F5F9;
                border-color: #E2E8F0;
                color: #94A3B8;
            }}
        """

        if self.button_type == "primary":
            style = base_style + """
                QPushButton {
                    background-color: #2563EB;
                    color: #FFFFFF;
                }
                QPushButton:hover {
                    background-color: #1D4ED8;
                }
                QPushButton:pressed {
                    background-color: #1E40AF;
                }
            """
        elif self.button_type in ("secondary", "outline"):
            style = base_style + """
                QPushButton {
                    background-color: #FFFFFF;
                    color: #4B5563;
                    border-color: #E2E8F0;
                }
                QPushButton:hover {
                    background-color: #F8FAFC;
                    border-color: #CBD5E1;
                }
                QPushButton:pressed {
                    background-color: #E2E8F0;
                    border-color: #CBD5E1;
                }
            """
        elif self.button_type == "success":
            style = base_style + """
                QPushButton {
                    background-color: #10B981;
                    color: #FFFFFF;
                }
                QPushButton:hover {
                    background-color: #059669;
                }
                QPushButton:pressed {
                    background-color: #047857;
                }
            """
        elif self.button_type == "danger":
            style = base_style + """
                QPushButton {
                    background-color: #DC2626;
                    color: #FFFFFF;
                }
                QPushButton:hover {
                    background-color: #B91C1C;
                }
                QPushButton:pressed {
                    background-color: #991B1B;
                }
            """
        elif self.button_type == "danger-outline":
            style = base_style + """
                QPushButton {
                    background-color: #FFFFFF;
                    color: #B91C1C;
                    border-color: #E5E7EB;
                }
                QPushButton:hover {
                    background-color: #FEF2F2;
                    border-color: #F1F5F9;
                }
                QPushButton:pressed {
                    background-color: #FDE8E8;
                    border-color: #F1F5F9;
                }
            """
        elif self.button_type == "warning":
            style = base_style + """
                QPushButton {
                    background-color: #F59E0B;
                    color: #FFFFFF;
                }
                QPushButton:hover {
                    background-color: #D97706;
                }
                QPushButton:pressed {
                    background-color: #B45309;
                }
            """
        else:
            style = base_style

        self.setStyleSheet(style)

    def changeEvent(self, event):  # type: ignore[override]
        from PyQt6.QtCore import QEvent

        if event.type() == QEvent.Type.FontChange:
            if getattr(self, "_handling_font_change", False):
                super().changeEvent(event)
                return
            self._handling_font_change = True
            try:
                apply_scaled_font(
                    self,
                    offset=getattr(self, "_font_offset", 0),
                    weight=getattr(self, "_font_weight", QFont.Weight.Medium),
                )
                self.apply_professional_style()
            finally:
                self._handling_font_change = False
        super().changeEvent(event)

class ModernLineEdit(QLineEdit):
    def __init__(self, placeholder=""):
        super().__init__()
        self.setPlaceholderText(placeholder)
        self.setMinimumHeight(40)
        apply_scaled_font(self, offset=2)
        self.apply_professional_style()

    def apply_professional_style(self):
        """Aplicar estilo profesional al input"""
        font_size = max(10, self.font().pointSize() + 4)
        placeholder_font_size = font_size
        self.setStyleSheet(
            f"""
            QLineEdit {{
                background: #FFFFFF;
                border: 1px solid #D1D5DB;
                border-radius: 6px;
                padding: 10px 14px;
                font-size: {font_size}px;
                color: #1F2937;
                selection-background-color: #DBEAFE;
            }}
            QLineEdit::placeholder {{
                color: #9CA3AF;
                font-size: {placeholder_font_size}px;
            }}
            QLineEdit:focus {{
                border-color: #3B82F6;
                background: #FFFFFF;
                outline: none;

            }}
            QLineEdit:hover {{
                border-color: #9CA3AF;
            }}
            QLineEdit:disabled {{
                background-color: #F9FAFB;
                color: #6B7280;
                border-color: #E5E7EB;
            }}
        """
        )

    def changeEvent(self, event):  # type: ignore[override]
        from PyQt6.QtCore import QEvent

        if event.type() == QEvent.Type.FontChange:
            if getattr(self, "_handling_font_change", False):
                super().changeEvent(event)
                return
            self._handling_font_change = True
            try:
                apply_scaled_font(self)
                self.apply_professional_style()
            finally:
                self._handling_font_change = False
        super().changeEvent(event)

class ModernComboBox(QComboBox):
    def __init__(self):
        super().__init__()
        self.setMinimumHeight(40)
        apply_scaled_font(self)
        self.apply_professional_style()

    def apply_professional_style(self):
        """Aplicar estilo profesional al combobox"""
        font_size = max(8, self.font().pointSize() + 3)
        self.setStyleSheet(
            f"""
            QComboBox {{
                background: #FFFFFF;
                border: 1px solid #D1D5DB;
                border-radius: 6px;
                padding: 10px 14px;
                font-size: {font_size}px;
                color: #1F2937;
                min-width: 140px;
                selection-background-color: #DBEAFE;
            }}
            QComboBox:focus {{
                border-color: #3B82F6;
                outline: none;
            }}
            QComboBox:hover {{
                border-color: #9CA3AF;
            }}
            QComboBox::drop-down {{
                border: none;
                width: 30px;
                background: transparent;
            }}
            QComboBox::down-arrow {{
                image: none;
                border-left: 5px solid transparent;
                border-right: 5px solid transparent;
                border-top: 6px solid #6B7280;
                margin-right: 8px;
            }}
            QComboBox:on {{
                border-color: #3B82F6;
            }}
            QComboBox::down-arrow:on {{
                border-top-color: #3B82F6;
            }}
            QComboBox QAbstractItemView {{
                border: 1px solid #D1D5DB;
                border-radius: 6px;
                background: #FFFFFF;
                selection-background-color: #EFF6FF;
                selection-color: #1F2937;
                padding: 4px;
                outline: none;
            }}
            QComboBox QAbstractItemView::item {{
                padding: 8px 12px;
                border-radius: 4px;
                margin: 1px;
            }}
            QComboBox QAbstractItemView::item:selected {{
                background-color: #EFF6FF;
                color: #1F2937;
            }}
            QComboBox QAbstractItemView::item:hover {{
                background-color: #F3F4F6;
            }}
        """
        )

    def changeEvent(self, event):  # type: ignore[override]
        from PyQt6.QtCore import QEvent

        if event.type() == QEvent.Type.FontChange:
            if getattr(self, "_handling_font_change", False):
                super().changeEvent(event)
                return
            self._handling_font_change = True
            try:
                apply_scaled_font(self)
                self.apply_professional_style()
            finally:
                self._handling_font_change = False
        super().changeEvent(event)

class ProfessionalCard(QFrame):
    """Widget de tarjeta profesional para agrupar contenido"""
    def __init__(self, title="", parent=None):
        super().__init__(parent)
        self.setFrameStyle(QFrame.Shape.NoFrame)
        self.apply_card_style()
        
        # Layout de la tarjeta
        self.card_layout = QVBoxLayout(self)
        self.card_layout.setContentsMargins(20, 16, 20, 20)
        self.card_layout.setSpacing(12)
        
        # Título si se proporciona
        if title:
            self.title_label = QLabel(title)
            apply_scaled_font(self.title_label, offset=4, weight=QFont.Weight.DemiBold)
            self.title_label.setStyleSheet("color: #1F2937; margin-bottom: 8px;")
            self.card_layout.addWidget(self.title_label)
    
    def apply_card_style(self):
        """Aplicar estilo de tarjeta profesional"""
        self.setStyleSheet("""
            QFrame {
                background: #FFFFFF;
                border: 1px solid #E5E7EB;
                border-radius: 8px;
            }
        """)
    
    def add_widget(self, widget):
        """Agregar widget al contenido de la tarjeta"""
        self.card_layout.addWidget(widget)
    
    def add_layout(self, layout):
        """Agregar layout al contenido de la tarjeta"""
        self.card_layout.addLayout(layout)

class StatusBadge(QLabel):
    """Badge profesional para mostrar estados"""
    def __init__(self, text="", status_type="default"):
        super().__init__(text)
        self.status_type = status_type
        self.setAlignment(Qt.AlignmentFlag.AlignCenter)
        apply_scaled_font(self, offset=-1, weight=QFont.Weight.Medium)
        self.apply_badge_style()
    
    def apply_badge_style(self):
        """Aplicar estilo según el tipo de status"""
        base_style = """
            QLabel {
                padding: 4px 12px;
                border-radius: 12px;
                font-weight: 500;
                text-transform: uppercase;
                letter-spacing: 0.5px;
            }
        """
        
        if self.status_type == "success":
            style = base_style + """
                QLabel {
                    background-color: #10B981;
                    color: white;
                }
            """
        elif self.status_type == "warning":
            style = base_style + """
                QLabel {
                    background-color: #F59E0B;
                    color: white;
                }
            """
        elif self.status_type == "error":
            style = base_style + """
                QLabel {
                    background-color: #EF4444;
                    color: white;
                }
            """
        elif self.status_type == "info":
            style = base_style + """
                QLabel {
                    background-color: #3B82F6;
                    color: white;
                }
            """
        else:  # default
            style = base_style + """
                QLabel {
                    background-color: #6B7280;
                    color: white;
                }
            """
        
        self.setStyleSheet(style)
    
    def update_status(self, text, status_type):
        """Actualizar el texto y tipo del badge"""
        self.setText(text)
        self.status_type = status_type
        self.apply_badge_style()

class ProfessionalSeparator(QFrame):
    """Separador profesional"""
    def __init__(self, orientation="horizontal"):
        super().__init__()
        if orientation == "horizontal":
            self.setFrameShape(QFrame.Shape.HLine)
            self.setFixedHeight(1)
        else:
            self.setFrameShape(QFrame.Shape.VLine)
            self.setFixedWidth(1)
        
        self.setStyleSheet("""
            QFrame {
                background-color: #E5E7EB;
                border: none;
            }
        """)

class ProfessionalSpinner(QLabel):
    """Indicador de carga profesional"""
    def __init__(self, size=20):
        super().__init__()
        self.size = size
        self.setFixedSize(size, size)
        self.setAlignment(Qt.AlignmentFlag.AlignCenter)
        
        # Crear animación simple con texto
        self.setText("●")
        font_size = max(6, self.font().pointSize() - 2)
        self.setStyleSheet(
            f"""
            QLabel {{
                color: #3B82F6;
                font-size: {font_size}px;
                font-weight: bold;
            }}
        """
        )
    
    def start_animation(self):
        """Iniciar animación (simplificada)"""
        self.setText("⟳")
    
    def stop_animation(self):
        """Detener animación"""
        self.setText("●")<|MERGE_RESOLUTION|>--- conflicted
+++ resolved
@@ -1,9 +1,5 @@
 ﻿# ui/widgets.py - Widgets profesionales
-<<<<<<< HEAD
-from typing import Tuple, Optional
-=======
 from typing import Tuple
->>>>>>> e3357a7a
 
 from PyQt6.QtWidgets import (
     QPushButton,
@@ -27,14 +23,8 @@
         min_height: int = 32,
         min_width: int = 80,
         padding: Tuple[int, int] | None = None,
-<<<<<<< HEAD
-        font_offset: Optional[int] = 4,
-        font_weight: QFont.Weight | None = QFont.Weight.Medium,
-        border_radius: int = 10,
-=======
         font_offset: int | None = None,
         font_weight: QFont.Weight | int | None = None,
->>>>>>> e3357a7a
     ):
         super().__init__(text)
         self.button_type = button_type
@@ -44,20 +34,12 @@
             padding = (6, 16)
         self._padding_vertical = max(0, padding[0])
         self._padding_horizontal = max(0, padding[1])
-<<<<<<< HEAD
-        self._border_radius = max(0, border_radius)
-        self.setMinimumHeight(self._min_height)
-        self.setMinimumWidth(self._min_width)
-        self._font_offset = font_offset if font_offset is not None else 0
-        self._font_weight = font_weight
-=======
         self.setMinimumHeight(self._min_height)
         self.setMinimumWidth(self._min_width)
         self._font_offset = 0 if font_offset is None else font_offset
         self._font_weight = (
             QFont.Weight.Medium if font_weight is None else font_weight
         )
->>>>>>> e3357a7a
         apply_scaled_font(self, offset=self._font_offset, weight=self._font_weight)
         self.apply_professional_style()
 
@@ -66,11 +48,7 @@
         base_style = f"""
             QPushButton {{
                 border: 1px solid transparent;
-<<<<<<< HEAD
-                border-radius: {self._border_radius}px;
-=======
                 border-radius: 10px;
->>>>>>> e3357a7a
                 padding: {self._padding_vertical}px {self._padding_horizontal}px;
                 font-weight: 500;
                 letter-spacing: 0.3px;
