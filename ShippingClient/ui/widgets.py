--- conflicted
+++ resolved
@@ -1,9 +1,5 @@
 ﻿# ui/widgets.py - Widgets profesionales
-<<<<<<< HEAD
-from typing import Tuple, Optional
-=======
 from typing import Tuple
->>>>>>> 337358e7
 
 from PyQt6.QtWidgets import (
     QPushButton,
@@ -27,11 +23,6 @@
         min_height: int = 32,
         min_width: int = 80,
         padding: Tuple[int, int] | None = None,
-<<<<<<< HEAD
-        font_offset: Optional[int] = 4,
-        font_weight: QFont.Weight | None = QFont.Weight.Medium,
-=======
->>>>>>> 337358e7
     ):
         super().__init__(text)
         self.button_type = button_type
